/*
 * Copyright (C) 2012,2013 - ARM Ltd
 * Author: Marc Zyngier <marc.zyngier@arm.com>
 *
 * Derived from arch/arm/kvm/coproc.c:
 * Copyright (C) 2012 - Virtual Open Systems and Columbia University
 * Authors: Rusty Russell <rusty@rustcorp.com.au>
 *          Christoffer Dall <c.dall@virtualopensystems.com>
 *
 * This program is free software; you can redistribute it and/or modify
 * it under the terms of the GNU General Public License, version 2, as
 * published by the Free Software Foundation.
 *
 * This program is distributed in the hope that it will be useful,
 * but WITHOUT ANY WARRANTY; without even the implied warranty of
 * MERCHANTABILITY or FITNESS FOR A PARTICULAR PURPOSE.  See the
 * GNU General Public License for more details.
 *
 * You should have received a copy of the GNU General Public License
 * along with this program.  If not, see <http://www.gnu.org/licenses/>.
 */

#include <linux/bsearch.h>
#include <linux/kvm_host.h>
#include <linux/mm.h>
#include <linux/printk.h>
#include <linux/uaccess.h>

#include <asm/cacheflush.h>
#include <asm/cputype.h>
#include <asm/debug-monitors.h>
#include <asm/esr.h>
#include <asm/kvm_arm.h>
#include <asm/kvm_asm.h>
#include <asm/kvm_coproc.h>
#include <asm/kvm_emulate.h>
#include <asm/kvm_host.h>
#include <asm/kvm_hyp.h>
#include <asm/kvm_mmu.h>
#include <asm/perf_event.h>
#include <asm/sysreg.h>

#include <trace/events/kvm.h>

#include "sys_regs.h"

#include "trace.h"

/*
 * All of this file is extremly similar to the ARM coproc.c, but the
 * types are different. My gut feeling is that it should be pretty
 * easy to merge, but that would be an ABI breakage -- again. VFP
 * would also need to be abstracted.
 *
 * For AArch32, we only take care of what is being trapped. Anything
 * that has to do with init and userspace access has to go via the
 * 64bit interface.
 */

static bool read_from_write_only(struct kvm_vcpu *vcpu,
				 struct sys_reg_params *params,
				 const struct sys_reg_desc *r)
{
	WARN_ONCE(1, "Unexpected sys_reg read to write-only register\n");
	print_sys_reg_instr(params);
	kvm_inject_undefined(vcpu);
	return false;
}

static bool write_to_read_only(struct kvm_vcpu *vcpu,
			       struct sys_reg_params *params,
			       const struct sys_reg_desc *r)
{
	WARN_ONCE(1, "Unexpected sys_reg write to read-only register\n");
	print_sys_reg_instr(params);
	kvm_inject_undefined(vcpu);
	return false;
}

u64 vcpu_read_sys_reg(struct kvm_vcpu *vcpu, int reg)
{
	if (!vcpu->arch.sysregs_loaded_on_cpu)
		goto immediate_read;

	/*
	 * System registers listed in the switch are not saved on every
	 * exit from the guest but are only saved on vcpu_put.
	 *
	 * Note that MPIDR_EL1 for the guest is set by KVM via VMPIDR_EL2 but
	 * should never be listed below, because the guest cannot modify its
	 * own MPIDR_EL1 and MPIDR_EL1 is accessed for VCPU A from VCPU B's
	 * thread when emulating cross-VCPU communication.
	 */
	switch (reg) {
	case CSSELR_EL1:	return read_sysreg_s(SYS_CSSELR_EL1);
	case SCTLR_EL1:		return read_sysreg_s(sctlr_EL12);
	case ACTLR_EL1:		return read_sysreg_s(SYS_ACTLR_EL1);
	case CPACR_EL1:		return read_sysreg_s(cpacr_EL12);
	case TTBR0_EL1:		return read_sysreg_s(ttbr0_EL12);
	case TTBR1_EL1:		return read_sysreg_s(ttbr1_EL12);
	case TCR_EL1:		return read_sysreg_s(tcr_EL12);
	case ESR_EL1:		return read_sysreg_s(esr_EL12);
	case AFSR0_EL1:		return read_sysreg_s(afsr0_EL12);
	case AFSR1_EL1:		return read_sysreg_s(afsr1_EL12);
	case FAR_EL1:		return read_sysreg_s(far_EL12);
	case MAIR_EL1:		return read_sysreg_s(mair_EL12);
	case VBAR_EL1:		return read_sysreg_s(vbar_EL12);
	case CONTEXTIDR_EL1:	return read_sysreg_s(contextidr_EL12);
	case TPIDR_EL0:		return read_sysreg_s(SYS_TPIDR_EL0);
	case TPIDRRO_EL0:	return read_sysreg_s(SYS_TPIDRRO_EL0);
	case TPIDR_EL1:		return read_sysreg_s(SYS_TPIDR_EL1);
	case AMAIR_EL1:		return read_sysreg_s(amair_EL12);
	case CNTKCTL_EL1:	return read_sysreg_s(cntkctl_EL12);
	case PAR_EL1:		return read_sysreg_s(SYS_PAR_EL1);
	case DACR32_EL2:	return read_sysreg_s(SYS_DACR32_EL2);
	case IFSR32_EL2:	return read_sysreg_s(SYS_IFSR32_EL2);
	case DBGVCR32_EL2:	return read_sysreg_s(SYS_DBGVCR32_EL2);
	}

immediate_read:
	return __vcpu_sys_reg(vcpu, reg);
}

void vcpu_write_sys_reg(struct kvm_vcpu *vcpu, u64 val, int reg)
{
	if (!vcpu->arch.sysregs_loaded_on_cpu)
		goto immediate_write;

	/*
	 * System registers listed in the switch are not restored on every
	 * entry to the guest but are only restored on vcpu_load.
	 *
	 * Note that MPIDR_EL1 for the guest is set by KVM via VMPIDR_EL2 but
	 * should never be listed below, because the the MPIDR should only be
	 * set once, before running the VCPU, and never changed later.
	 */
	switch (reg) {
	case CSSELR_EL1:	write_sysreg_s(val, SYS_CSSELR_EL1);	return;
	case SCTLR_EL1:		write_sysreg_s(val, sctlr_EL12);	return;
	case ACTLR_EL1:		write_sysreg_s(val, SYS_ACTLR_EL1);	return;
	case CPACR_EL1:		write_sysreg_s(val, cpacr_EL12);	return;
	case TTBR0_EL1:		write_sysreg_s(val, ttbr0_EL12);	return;
	case TTBR1_EL1:		write_sysreg_s(val, ttbr1_EL12);	return;
	case TCR_EL1:		write_sysreg_s(val, tcr_EL12);		return;
	case ESR_EL1:		write_sysreg_s(val, esr_EL12);		return;
	case AFSR0_EL1:		write_sysreg_s(val, afsr0_EL12);	return;
	case AFSR1_EL1:		write_sysreg_s(val, afsr1_EL12);	return;
	case FAR_EL1:		write_sysreg_s(val, far_EL12);		return;
	case MAIR_EL1:		write_sysreg_s(val, mair_EL12);		return;
	case VBAR_EL1:		write_sysreg_s(val, vbar_EL12);		return;
	case CONTEXTIDR_EL1:	write_sysreg_s(val, contextidr_EL12);	return;
	case TPIDR_EL0:		write_sysreg_s(val, SYS_TPIDR_EL0);	return;
	case TPIDRRO_EL0:	write_sysreg_s(val, SYS_TPIDRRO_EL0);	return;
	case TPIDR_EL1:		write_sysreg_s(val, SYS_TPIDR_EL1);	return;
	case AMAIR_EL1:		write_sysreg_s(val, amair_EL12);	return;
	case CNTKCTL_EL1:	write_sysreg_s(val, cntkctl_EL12);	return;
	case PAR_EL1:		write_sysreg_s(val, SYS_PAR_EL1);	return;
	case DACR32_EL2:	write_sysreg_s(val, SYS_DACR32_EL2);	return;
	case IFSR32_EL2:	write_sysreg_s(val, SYS_IFSR32_EL2);	return;
	case DBGVCR32_EL2:	write_sysreg_s(val, SYS_DBGVCR32_EL2);	return;
	}

immediate_write:
	 __vcpu_sys_reg(vcpu, reg) = val;
}

/* 3 bits per cache level, as per CLIDR, but non-existent caches always 0 */
static u32 cache_levels;

/* CSSELR values; used to index KVM_REG_ARM_DEMUX_ID_CCSIDR */
#define CSSELR_MAX 12

/* Which cache CCSIDR represents depends on CSSELR value. */
static u32 get_ccsidr(u32 csselr)
{
	u32 ccsidr;

	/* Make sure noone else changes CSSELR during this! */
	local_irq_disable();
	write_sysreg(csselr, csselr_el1);
	isb();
	ccsidr = read_sysreg(ccsidr_el1);
	local_irq_enable();

	return ccsidr;
}

/*
 * See note at ARMv7 ARM B1.14.4 (TL;DR: S/W ops are not easily virtualized).
 */
static bool access_dcsw(struct kvm_vcpu *vcpu,
			struct sys_reg_params *p,
			const struct sys_reg_desc *r)
{
	if (!p->is_write)
		return read_from_write_only(vcpu, p, r);

	kvm_set_way_flush(vcpu);
	return true;
}

/*
 * Generic accessor for VM registers. Only called as long as HCR_TVM
 * is set. If the guest enables the MMU, we stop trapping the VM
 * sys_regs and leave it in complete control of the caches.
 */
static bool access_vm_reg(struct kvm_vcpu *vcpu,
			  struct sys_reg_params *p,
			  const struct sys_reg_desc *r)
{
	bool was_enabled = vcpu_has_cache_enabled(vcpu);
	u64 val;
	int reg = r->reg;

	BUG_ON(!p->is_write);

	/* See the 32bit mapping in kvm_host.h */
	if (p->is_aarch32)
		reg = r->reg / 2;

	if (!p->is_aarch32 || !p->is_32bit) {
		val = p->regval;
	} else {
		val = vcpu_read_sys_reg(vcpu, reg);
		if (r->reg % 2)
			val = (p->regval << 32) | (u64)lower_32_bits(val);
		else
			val = ((u64)upper_32_bits(val) << 32) |
				lower_32_bits(p->regval);
	}
	vcpu_write_sys_reg(vcpu, val, reg);

	kvm_toggle_cache(vcpu, was_enabled);
	return true;
}

/*
 * Trap handler for the GICv3 SGI generation system register.
 * Forward the request to the VGIC emulation.
 * The cp15_64 code makes sure this automatically works
 * for both AArch64 and AArch32 accesses.
 */
static bool access_gic_sgi(struct kvm_vcpu *vcpu,
			   struct sys_reg_params *p,
			   const struct sys_reg_desc *r)
{
	if (!p->is_write)
		return read_from_write_only(vcpu, p, r);

	vgic_v3_dispatch_sgi(vcpu, p->regval);

	return true;
}

static bool access_gic_sre(struct kvm_vcpu *vcpu,
			   struct sys_reg_params *p,
			   const struct sys_reg_desc *r)
{
	if (p->is_write)
		return ignore_write(vcpu, p);

	p->regval = vcpu->arch.vgic_cpu.vgic_v3.vgic_sre;
	return true;
}

static bool trap_raz_wi(struct kvm_vcpu *vcpu,
			struct sys_reg_params *p,
			const struct sys_reg_desc *r)
{
	if (p->is_write)
		return ignore_write(vcpu, p);
	else
		return read_zero(vcpu, p);
}

static bool trap_undef(struct kvm_vcpu *vcpu,
		       struct sys_reg_params *p,
		       const struct sys_reg_desc *r)
{
	kvm_inject_undefined(vcpu);
	return false;
}

static bool trap_oslsr_el1(struct kvm_vcpu *vcpu,
			   struct sys_reg_params *p,
			   const struct sys_reg_desc *r)
{
	if (p->is_write) {
		return ignore_write(vcpu, p);
	} else {
		p->regval = (1 << 3);
		return true;
	}
}

static bool trap_dbgauthstatus_el1(struct kvm_vcpu *vcpu,
				   struct sys_reg_params *p,
				   const struct sys_reg_desc *r)
{
	if (p->is_write) {
		return ignore_write(vcpu, p);
	} else {
		p->regval = read_sysreg(dbgauthstatus_el1);
		return true;
	}
}

/*
 * We want to avoid world-switching all the DBG registers all the
 * time:
 * 
 * - If we've touched any debug register, it is likely that we're
 *   going to touch more of them. It then makes sense to disable the
 *   traps and start doing the save/restore dance
 * - If debug is active (DBG_MDSCR_KDE or DBG_MDSCR_MDE set), it is
 *   then mandatory to save/restore the registers, as the guest
 *   depends on them.
 * 
 * For this, we use a DIRTY bit, indicating the guest has modified the
 * debug registers, used as follow:
 *
 * On guest entry:
 * - If the dirty bit is set (because we're coming back from trapping),
 *   disable the traps, save host registers, restore guest registers.
 * - If debug is actively in use (DBG_MDSCR_KDE or DBG_MDSCR_MDE set),
 *   set the dirty bit, disable the traps, save host registers,
 *   restore guest registers.
 * - Otherwise, enable the traps
 *
 * On guest exit:
 * - If the dirty bit is set, save guest registers, restore host
 *   registers and clear the dirty bit. This ensure that the host can
 *   now use the debug registers.
 */
static bool trap_debug_regs(struct kvm_vcpu *vcpu,
			    struct sys_reg_params *p,
			    const struct sys_reg_desc *r)
{
	if (p->is_write) {
		vcpu_write_sys_reg(vcpu, p->regval, r->reg);
		vcpu->arch.debug_flags |= KVM_ARM64_DEBUG_DIRTY;
	} else {
		p->regval = vcpu_read_sys_reg(vcpu, r->reg);
	}

	trace_trap_reg(__func__, r->reg, p->is_write, p->regval);

	return true;
}

/*
 * reg_to_dbg/dbg_to_reg
 *
 * A 32 bit write to a debug register leave top bits alone
 * A 32 bit read from a debug register only returns the bottom bits
 *
 * All writes will set the KVM_ARM64_DEBUG_DIRTY flag to ensure the
 * hyp.S code switches between host and guest values in future.
 */
static void reg_to_dbg(struct kvm_vcpu *vcpu,
		       struct sys_reg_params *p,
		       u64 *dbg_reg)
{
	u64 val = p->regval;

	if (p->is_32bit) {
		val &= 0xffffffffUL;
		val |= ((*dbg_reg >> 32) << 32);
	}

	*dbg_reg = val;
	vcpu->arch.debug_flags |= KVM_ARM64_DEBUG_DIRTY;
}

static void dbg_to_reg(struct kvm_vcpu *vcpu,
		       struct sys_reg_params *p,
		       u64 *dbg_reg)
{
	p->regval = *dbg_reg;
	if (p->is_32bit)
		p->regval &= 0xffffffffUL;
}

static bool trap_bvr(struct kvm_vcpu *vcpu,
		     struct sys_reg_params *p,
		     const struct sys_reg_desc *rd)
{
	u64 *dbg_reg = &vcpu->arch.vcpu_debug_state.dbg_bvr[rd->reg];

	if (p->is_write)
		reg_to_dbg(vcpu, p, dbg_reg);
	else
		dbg_to_reg(vcpu, p, dbg_reg);

	trace_trap_reg(__func__, rd->reg, p->is_write, *dbg_reg);

	return true;
}

static int set_bvr(struct kvm_vcpu *vcpu, const struct sys_reg_desc *rd,
		const struct kvm_one_reg *reg, void __user *uaddr)
{
	__u64 *r = &vcpu->arch.vcpu_debug_state.dbg_bvr[rd->reg];

	if (copy_from_user(r, uaddr, KVM_REG_SIZE(reg->id)) != 0)
		return -EFAULT;
	return 0;
}

static int get_bvr(struct kvm_vcpu *vcpu, const struct sys_reg_desc *rd,
	const struct kvm_one_reg *reg, void __user *uaddr)
{
	__u64 *r = &vcpu->arch.vcpu_debug_state.dbg_bvr[rd->reg];

	if (copy_to_user(uaddr, r, KVM_REG_SIZE(reg->id)) != 0)
		return -EFAULT;
	return 0;
}

static void reset_bvr(struct kvm_vcpu *vcpu,
		      const struct sys_reg_desc *rd)
{
	vcpu->arch.vcpu_debug_state.dbg_bvr[rd->reg] = rd->val;
}

static bool trap_bcr(struct kvm_vcpu *vcpu,
		     struct sys_reg_params *p,
		     const struct sys_reg_desc *rd)
{
	u64 *dbg_reg = &vcpu->arch.vcpu_debug_state.dbg_bcr[rd->reg];

	if (p->is_write)
		reg_to_dbg(vcpu, p, dbg_reg);
	else
		dbg_to_reg(vcpu, p, dbg_reg);

	trace_trap_reg(__func__, rd->reg, p->is_write, *dbg_reg);

	return true;
}

static int set_bcr(struct kvm_vcpu *vcpu, const struct sys_reg_desc *rd,
		const struct kvm_one_reg *reg, void __user *uaddr)
{
	__u64 *r = &vcpu->arch.vcpu_debug_state.dbg_bcr[rd->reg];

	if (copy_from_user(r, uaddr, KVM_REG_SIZE(reg->id)) != 0)
		return -EFAULT;

	return 0;
}

static int get_bcr(struct kvm_vcpu *vcpu, const struct sys_reg_desc *rd,
	const struct kvm_one_reg *reg, void __user *uaddr)
{
	__u64 *r = &vcpu->arch.vcpu_debug_state.dbg_bcr[rd->reg];

	if (copy_to_user(uaddr, r, KVM_REG_SIZE(reg->id)) != 0)
		return -EFAULT;
	return 0;
}

static void reset_bcr(struct kvm_vcpu *vcpu,
		      const struct sys_reg_desc *rd)
{
	vcpu->arch.vcpu_debug_state.dbg_bcr[rd->reg] = rd->val;
}

static bool trap_wvr(struct kvm_vcpu *vcpu,
		     struct sys_reg_params *p,
		     const struct sys_reg_desc *rd)
{
	u64 *dbg_reg = &vcpu->arch.vcpu_debug_state.dbg_wvr[rd->reg];

	if (p->is_write)
		reg_to_dbg(vcpu, p, dbg_reg);
	else
		dbg_to_reg(vcpu, p, dbg_reg);

	trace_trap_reg(__func__, rd->reg, p->is_write,
		vcpu->arch.vcpu_debug_state.dbg_wvr[rd->reg]);

	return true;
}

static int set_wvr(struct kvm_vcpu *vcpu, const struct sys_reg_desc *rd,
		const struct kvm_one_reg *reg, void __user *uaddr)
{
	__u64 *r = &vcpu->arch.vcpu_debug_state.dbg_wvr[rd->reg];

	if (copy_from_user(r, uaddr, KVM_REG_SIZE(reg->id)) != 0)
		return -EFAULT;
	return 0;
}

static int get_wvr(struct kvm_vcpu *vcpu, const struct sys_reg_desc *rd,
	const struct kvm_one_reg *reg, void __user *uaddr)
{
	__u64 *r = &vcpu->arch.vcpu_debug_state.dbg_wvr[rd->reg];

	if (copy_to_user(uaddr, r, KVM_REG_SIZE(reg->id)) != 0)
		return -EFAULT;
	return 0;
}

static void reset_wvr(struct kvm_vcpu *vcpu,
		      const struct sys_reg_desc *rd)
{
	vcpu->arch.vcpu_debug_state.dbg_wvr[rd->reg] = rd->val;
}

static bool trap_wcr(struct kvm_vcpu *vcpu,
		     struct sys_reg_params *p,
		     const struct sys_reg_desc *rd)
{
	u64 *dbg_reg = &vcpu->arch.vcpu_debug_state.dbg_wcr[rd->reg];

	if (p->is_write)
		reg_to_dbg(vcpu, p, dbg_reg);
	else
		dbg_to_reg(vcpu, p, dbg_reg);

	trace_trap_reg(__func__, rd->reg, p->is_write, *dbg_reg);

	return true;
}

static int set_wcr(struct kvm_vcpu *vcpu, const struct sys_reg_desc *rd,
		const struct kvm_one_reg *reg, void __user *uaddr)
{
	__u64 *r = &vcpu->arch.vcpu_debug_state.dbg_wcr[rd->reg];

	if (copy_from_user(r, uaddr, KVM_REG_SIZE(reg->id)) != 0)
		return -EFAULT;
	return 0;
}

static int get_wcr(struct kvm_vcpu *vcpu, const struct sys_reg_desc *rd,
	const struct kvm_one_reg *reg, void __user *uaddr)
{
	__u64 *r = &vcpu->arch.vcpu_debug_state.dbg_wcr[rd->reg];

	if (copy_to_user(uaddr, r, KVM_REG_SIZE(reg->id)) != 0)
		return -EFAULT;
	return 0;
}

static void reset_wcr(struct kvm_vcpu *vcpu,
		      const struct sys_reg_desc *rd)
{
	vcpu->arch.vcpu_debug_state.dbg_wcr[rd->reg] = rd->val;
}

static void reset_amair_el1(struct kvm_vcpu *vcpu, const struct sys_reg_desc *r)
{
	u64 amair = read_sysreg(amair_el1);
	vcpu_write_sys_reg(vcpu, amair, AMAIR_EL1);
}

static void reset_mpidr(struct kvm_vcpu *vcpu, const struct sys_reg_desc *r)
{
	u64 mpidr;

	/*
	 * Map the vcpu_id into the first three affinity level fields of
	 * the MPIDR. We limit the number of VCPUs in level 0 due to a
	 * limitation to 16 CPUs in that level in the ICC_SGIxR registers
	 * of the GICv3 to be able to address each CPU directly when
	 * sending IPIs.
	 */
	mpidr = (vcpu->vcpu_id & 0x0f) << MPIDR_LEVEL_SHIFT(0);
	mpidr |= ((vcpu->vcpu_id >> 4) & 0xff) << MPIDR_LEVEL_SHIFT(1);
	mpidr |= ((vcpu->vcpu_id >> 12) & 0xff) << MPIDR_LEVEL_SHIFT(2);
	vcpu_write_sys_reg(vcpu, (1ULL << 31) | mpidr, MPIDR_EL1);
}

static void reset_pmcr(struct kvm_vcpu *vcpu, const struct sys_reg_desc *r)
{
	u64 pmcr, val;

	pmcr = read_sysreg(pmcr_el0);
	/*
	 * Writable bits of PMCR_EL0 (ARMV8_PMU_PMCR_MASK) are reset to UNKNOWN
	 * except PMCR.E resetting to zero.
	 */
	val = ((pmcr & ~ARMV8_PMU_PMCR_MASK)
	       | (ARMV8_PMU_PMCR_MASK & 0xdecafbad)) & (~ARMV8_PMU_PMCR_E);
	__vcpu_sys_reg(vcpu, PMCR_EL0) = val;
}

static bool check_pmu_access_disabled(struct kvm_vcpu *vcpu, u64 flags)
{
	u64 reg = __vcpu_sys_reg(vcpu, PMUSERENR_EL0);
	bool enabled = (reg & flags) || vcpu_mode_priv(vcpu);

	if (!enabled)
		kvm_inject_undefined(vcpu);

	return !enabled;
}

static bool pmu_access_el0_disabled(struct kvm_vcpu *vcpu)
{
	return check_pmu_access_disabled(vcpu, ARMV8_PMU_USERENR_EN);
}

static bool pmu_write_swinc_el0_disabled(struct kvm_vcpu *vcpu)
{
	return check_pmu_access_disabled(vcpu, ARMV8_PMU_USERENR_SW | ARMV8_PMU_USERENR_EN);
}

static bool pmu_access_cycle_counter_el0_disabled(struct kvm_vcpu *vcpu)
{
	return check_pmu_access_disabled(vcpu, ARMV8_PMU_USERENR_CR | ARMV8_PMU_USERENR_EN);
}

static bool pmu_access_event_counter_el0_disabled(struct kvm_vcpu *vcpu)
{
	return check_pmu_access_disabled(vcpu, ARMV8_PMU_USERENR_ER | ARMV8_PMU_USERENR_EN);
}

static bool access_pmcr(struct kvm_vcpu *vcpu, struct sys_reg_params *p,
			const struct sys_reg_desc *r)
{
	u64 val;

	if (!kvm_arm_pmu_v3_ready(vcpu))
		return trap_raz_wi(vcpu, p, r);

	if (pmu_access_el0_disabled(vcpu))
		return false;

	if (p->is_write) {
		/* Only update writeable bits of PMCR */
		val = __vcpu_sys_reg(vcpu, PMCR_EL0);
		val &= ~ARMV8_PMU_PMCR_MASK;
		val |= p->regval & ARMV8_PMU_PMCR_MASK;
		__vcpu_sys_reg(vcpu, PMCR_EL0) = val;
		kvm_pmu_handle_pmcr(vcpu, val);
	} else {
		/* PMCR.P & PMCR.C are RAZ */
		val = __vcpu_sys_reg(vcpu, PMCR_EL0)
		      & ~(ARMV8_PMU_PMCR_P | ARMV8_PMU_PMCR_C);
		p->regval = val;
	}

	return true;
}

static bool access_pmselr(struct kvm_vcpu *vcpu, struct sys_reg_params *p,
			  const struct sys_reg_desc *r)
{
	if (!kvm_arm_pmu_v3_ready(vcpu))
		return trap_raz_wi(vcpu, p, r);

	if (pmu_access_event_counter_el0_disabled(vcpu))
		return false;

	if (p->is_write)
		__vcpu_sys_reg(vcpu, PMSELR_EL0) = p->regval;
	else
		/* return PMSELR.SEL field */
		p->regval = __vcpu_sys_reg(vcpu, PMSELR_EL0)
			    & ARMV8_PMU_COUNTER_MASK;

	return true;
}

static bool access_pmceid(struct kvm_vcpu *vcpu, struct sys_reg_params *p,
			  const struct sys_reg_desc *r)
{
	u64 pmceid;

	if (!kvm_arm_pmu_v3_ready(vcpu))
		return trap_raz_wi(vcpu, p, r);

	BUG_ON(p->is_write);

	if (pmu_access_el0_disabled(vcpu))
		return false;

	if (!(p->Op2 & 1))
		pmceid = read_sysreg(pmceid0_el0);
	else
		pmceid = read_sysreg(pmceid1_el0);

	p->regval = pmceid;

	return true;
}

static bool pmu_counter_idx_valid(struct kvm_vcpu *vcpu, u64 idx)
{
	u64 pmcr, val;

	pmcr = __vcpu_sys_reg(vcpu, PMCR_EL0);
	val = (pmcr >> ARMV8_PMU_PMCR_N_SHIFT) & ARMV8_PMU_PMCR_N_MASK;
	if (idx >= val && idx != ARMV8_PMU_CYCLE_IDX) {
		kvm_inject_undefined(vcpu);
		return false;
	}

	return true;
}

static bool access_pmu_evcntr(struct kvm_vcpu *vcpu,
			      struct sys_reg_params *p,
			      const struct sys_reg_desc *r)
{
	u64 idx;

	if (!kvm_arm_pmu_v3_ready(vcpu))
		return trap_raz_wi(vcpu, p, r);

	if (r->CRn == 9 && r->CRm == 13) {
		if (r->Op2 == 2) {
			/* PMXEVCNTR_EL0 */
			if (pmu_access_event_counter_el0_disabled(vcpu))
				return false;

			idx = __vcpu_sys_reg(vcpu, PMSELR_EL0)
			      & ARMV8_PMU_COUNTER_MASK;
		} else if (r->Op2 == 0) {
			/* PMCCNTR_EL0 */
			if (pmu_access_cycle_counter_el0_disabled(vcpu))
				return false;

			idx = ARMV8_PMU_CYCLE_IDX;
		} else {
			return false;
		}
	} else if (r->CRn == 0 && r->CRm == 9) {
		/* PMCCNTR */
		if (pmu_access_event_counter_el0_disabled(vcpu))
			return false;

		idx = ARMV8_PMU_CYCLE_IDX;
	} else if (r->CRn == 14 && (r->CRm & 12) == 8) {
		/* PMEVCNTRn_EL0 */
		if (pmu_access_event_counter_el0_disabled(vcpu))
			return false;

		idx = ((r->CRm & 3) << 3) | (r->Op2 & 7);
	} else {
		return false;
	}

	if (!pmu_counter_idx_valid(vcpu, idx))
		return false;

	if (p->is_write) {
		if (pmu_access_el0_disabled(vcpu))
			return false;

		kvm_pmu_set_counter_value(vcpu, idx, p->regval);
	} else {
		p->regval = kvm_pmu_get_counter_value(vcpu, idx);
	}

	return true;
}

static bool access_pmu_evtyper(struct kvm_vcpu *vcpu, struct sys_reg_params *p,
			       const struct sys_reg_desc *r)
{
	u64 idx, reg;

	if (!kvm_arm_pmu_v3_ready(vcpu))
		return trap_raz_wi(vcpu, p, r);

	if (pmu_access_el0_disabled(vcpu))
		return false;

	if (r->CRn == 9 && r->CRm == 13 && r->Op2 == 1) {
		/* PMXEVTYPER_EL0 */
		idx = __vcpu_sys_reg(vcpu, PMSELR_EL0) & ARMV8_PMU_COUNTER_MASK;
		reg = PMEVTYPER0_EL0 + idx;
	} else if (r->CRn == 14 && (r->CRm & 12) == 12) {
		idx = ((r->CRm & 3) << 3) | (r->Op2 & 7);
		if (idx == ARMV8_PMU_CYCLE_IDX)
			reg = PMCCFILTR_EL0;
		else
			/* PMEVTYPERn_EL0 */
			reg = PMEVTYPER0_EL0 + idx;
	} else {
		BUG();
	}

	if (!pmu_counter_idx_valid(vcpu, idx))
		return false;

	if (p->is_write) {
		kvm_pmu_set_counter_event_type(vcpu, p->regval, idx);
		__vcpu_sys_reg(vcpu, reg) = p->regval & ARMV8_PMU_EVTYPE_MASK;
	} else {
		p->regval = __vcpu_sys_reg(vcpu, reg) & ARMV8_PMU_EVTYPE_MASK;
	}

	return true;
}

static bool access_pmcnten(struct kvm_vcpu *vcpu, struct sys_reg_params *p,
			   const struct sys_reg_desc *r)
{
	u64 val, mask;

	if (!kvm_arm_pmu_v3_ready(vcpu))
		return trap_raz_wi(vcpu, p, r);

	if (pmu_access_el0_disabled(vcpu))
		return false;

	mask = kvm_pmu_valid_counter_mask(vcpu);
	if (p->is_write) {
		val = p->regval & mask;
		if (r->Op2 & 0x1) {
			/* accessing PMCNTENSET_EL0 */
			__vcpu_sys_reg(vcpu, PMCNTENSET_EL0) |= val;
			kvm_pmu_enable_counter(vcpu, val);
		} else {
			/* accessing PMCNTENCLR_EL0 */
			__vcpu_sys_reg(vcpu, PMCNTENSET_EL0) &= ~val;
			kvm_pmu_disable_counter(vcpu, val);
		}
	} else {
		p->regval = __vcpu_sys_reg(vcpu, PMCNTENSET_EL0) & mask;
	}

	return true;
}

static bool access_pminten(struct kvm_vcpu *vcpu, struct sys_reg_params *p,
			   const struct sys_reg_desc *r)
{
	u64 mask = kvm_pmu_valid_counter_mask(vcpu);

	if (!kvm_arm_pmu_v3_ready(vcpu))
		return trap_raz_wi(vcpu, p, r);

	if (!vcpu_mode_priv(vcpu)) {
		kvm_inject_undefined(vcpu);
		return false;
	}

	if (p->is_write) {
		u64 val = p->regval & mask;

		if (r->Op2 & 0x1)
			/* accessing PMINTENSET_EL1 */
			__vcpu_sys_reg(vcpu, PMINTENSET_EL1) |= val;
		else
			/* accessing PMINTENCLR_EL1 */
			__vcpu_sys_reg(vcpu, PMINTENSET_EL1) &= ~val;
	} else {
		p->regval = __vcpu_sys_reg(vcpu, PMINTENSET_EL1) & mask;
	}

	return true;
}

static bool access_pmovs(struct kvm_vcpu *vcpu, struct sys_reg_params *p,
			 const struct sys_reg_desc *r)
{
	u64 mask = kvm_pmu_valid_counter_mask(vcpu);

	if (!kvm_arm_pmu_v3_ready(vcpu))
		return trap_raz_wi(vcpu, p, r);

	if (pmu_access_el0_disabled(vcpu))
		return false;

	if (p->is_write) {
		if (r->CRm & 0x2)
			/* accessing PMOVSSET_EL0 */
			__vcpu_sys_reg(vcpu, PMOVSSET_EL0) |= (p->regval & mask);
		else
			/* accessing PMOVSCLR_EL0 */
			__vcpu_sys_reg(vcpu, PMOVSSET_EL0) &= ~(p->regval & mask);
	} else {
		p->regval = __vcpu_sys_reg(vcpu, PMOVSSET_EL0) & mask;
	}

	return true;
}

static bool access_pmswinc(struct kvm_vcpu *vcpu, struct sys_reg_params *p,
			   const struct sys_reg_desc *r)
{
	u64 mask;

	if (!kvm_arm_pmu_v3_ready(vcpu))
		return trap_raz_wi(vcpu, p, r);

	if (!p->is_write)
		return read_from_write_only(vcpu, p, r);

	if (pmu_write_swinc_el0_disabled(vcpu))
		return false;

	mask = kvm_pmu_valid_counter_mask(vcpu);
	kvm_pmu_software_increment(vcpu, p->regval & mask);
	return true;
}

static bool access_pmuserenr(struct kvm_vcpu *vcpu, struct sys_reg_params *p,
			     const struct sys_reg_desc *r)
{
	if (!kvm_arm_pmu_v3_ready(vcpu))
		return trap_raz_wi(vcpu, p, r);

	if (p->is_write) {
		if (!vcpu_mode_priv(vcpu)) {
			kvm_inject_undefined(vcpu);
			return false;
		}

		__vcpu_sys_reg(vcpu, PMUSERENR_EL0) =
			       p->regval & ARMV8_PMU_USERENR_MASK;
	} else {
		p->regval = __vcpu_sys_reg(vcpu, PMUSERENR_EL0)
			    & ARMV8_PMU_USERENR_MASK;
	}

	return true;
}

/* Silly macro to expand the DBG{BCR,BVR,WVR,WCR}n_EL1 registers in one go */
#define DBG_BCR_BVR_WCR_WVR_EL1(n)					\
	{ SYS_DESC(SYS_DBGBVRn_EL1(n)),					\
	  trap_bvr, reset_bvr, n, 0, get_bvr, set_bvr },		\
	{ SYS_DESC(SYS_DBGBCRn_EL1(n)),					\
	  trap_bcr, reset_bcr, n, 0, get_bcr, set_bcr },		\
	{ SYS_DESC(SYS_DBGWVRn_EL1(n)),					\
	  trap_wvr, reset_wvr, n, 0,  get_wvr, set_wvr },		\
	{ SYS_DESC(SYS_DBGWCRn_EL1(n)),					\
	  trap_wcr, reset_wcr, n, 0,  get_wcr, set_wcr }

/* Macro to expand the PMEVCNTRn_EL0 register */
#define PMU_PMEVCNTR_EL0(n)						\
	{ SYS_DESC(SYS_PMEVCNTRn_EL0(n)),					\
	  access_pmu_evcntr, reset_unknown, (PMEVCNTR0_EL0 + n), }

/* Macro to expand the PMEVTYPERn_EL0 register */
#define PMU_PMEVTYPER_EL0(n)						\
	{ SYS_DESC(SYS_PMEVTYPERn_EL0(n)),					\
	  access_pmu_evtyper, reset_unknown, (PMEVTYPER0_EL0 + n), }

static bool access_cntp_tval(struct kvm_vcpu *vcpu,
		struct sys_reg_params *p,
		const struct sys_reg_desc *r)
{
	u64 now = kvm_phys_timer_read();
	u64 cval;

	if (p->is_write) {
		kvm_arm_timer_set_reg(vcpu, KVM_REG_ARM_PTIMER_CVAL,
				      p->regval + now);
	} else {
		cval = kvm_arm_timer_get_reg(vcpu, KVM_REG_ARM_PTIMER_CVAL);
		p->regval = cval - now;
	}

	return true;
}

static bool access_cntp_ctl(struct kvm_vcpu *vcpu,
		struct sys_reg_params *p,
		const struct sys_reg_desc *r)
{
	if (p->is_write)
		kvm_arm_timer_set_reg(vcpu, KVM_REG_ARM_PTIMER_CTL, p->regval);
	else
		p->regval = kvm_arm_timer_get_reg(vcpu, KVM_REG_ARM_PTIMER_CTL);

	return true;
}

static bool access_cntp_cval(struct kvm_vcpu *vcpu,
		struct sys_reg_params *p,
		const struct sys_reg_desc *r)
{
	if (p->is_write)
		kvm_arm_timer_set_reg(vcpu, KVM_REG_ARM_PTIMER_CVAL, p->regval);
	else
		p->regval = kvm_arm_timer_get_reg(vcpu, KVM_REG_ARM_PTIMER_CVAL);

	return true;
}

/* Read a sanitised cpufeature ID register by sys_reg_desc */
static u64 read_id_reg(struct sys_reg_desc const *r, bool raz)
{
	u32 id = sys_reg((u32)r->Op0, (u32)r->Op1,
			 (u32)r->CRn, (u32)r->CRm, (u32)r->Op2);
	u64 val = raz ? 0 : read_sanitised_ftr_reg(id);

	if (id == SYS_ID_AA64PFR0_EL1) {
		if (val & (0xfUL << ID_AA64PFR0_SVE_SHIFT))
			kvm_debug("SVE unsupported for guests, suppressing\n");

		val &= ~(0xfUL << ID_AA64PFR0_SVE_SHIFT);
	} else if (id == SYS_ID_AA64MMFR1_EL1) {
		if (val & (0xfUL << ID_AA64MMFR1_LOR_SHIFT))
<<<<<<< HEAD
			pr_err_once("kvm [%i]: LORegions unsupported for guests, suppressing\n",
				    task_pid_nr(current));
=======
			kvm_debug("LORegions unsupported for guests, suppressing\n");
>>>>>>> 4b64487f

		val &= ~(0xfUL << ID_AA64MMFR1_LOR_SHIFT);
	}

	return val;
}

/* cpufeature ID register access trap handlers */

static bool __access_id_reg(struct kvm_vcpu *vcpu,
			    struct sys_reg_params *p,
			    const struct sys_reg_desc *r,
			    bool raz)
{
	if (p->is_write)
		return write_to_read_only(vcpu, p, r);

	p->regval = read_id_reg(r, raz);
	return true;
}

static bool access_id_reg(struct kvm_vcpu *vcpu,
			  struct sys_reg_params *p,
			  const struct sys_reg_desc *r)
{
	return __access_id_reg(vcpu, p, r, false);
}

static bool access_raz_id_reg(struct kvm_vcpu *vcpu,
			      struct sys_reg_params *p,
			      const struct sys_reg_desc *r)
{
	return __access_id_reg(vcpu, p, r, true);
}

static int reg_from_user(u64 *val, const void __user *uaddr, u64 id);
static int reg_to_user(void __user *uaddr, const u64 *val, u64 id);
static u64 sys_reg_to_index(const struct sys_reg_desc *reg);

/*
 * cpufeature ID register user accessors
 *
 * For now, these registers are immutable for userspace, so no values
 * are stored, and for set_id_reg() we don't allow the effective value
 * to be changed.
 */
static int __get_id_reg(const struct sys_reg_desc *rd, void __user *uaddr,
			bool raz)
{
	const u64 id = sys_reg_to_index(rd);
	const u64 val = read_id_reg(rd, raz);

	return reg_to_user(uaddr, &val, id);
}

static int __set_id_reg(const struct sys_reg_desc *rd, void __user *uaddr,
			bool raz)
{
	const u64 id = sys_reg_to_index(rd);
	int err;
	u64 val;

	err = reg_from_user(&val, uaddr, id);
	if (err)
		return err;

	/* This is what we mean by invariant: you can't change it. */
	if (val != read_id_reg(rd, raz))
		return -EINVAL;

	return 0;
}

static int get_id_reg(struct kvm_vcpu *vcpu, const struct sys_reg_desc *rd,
		      const struct kvm_one_reg *reg, void __user *uaddr)
{
	return __get_id_reg(rd, uaddr, false);
}

static int set_id_reg(struct kvm_vcpu *vcpu, const struct sys_reg_desc *rd,
		      const struct kvm_one_reg *reg, void __user *uaddr)
{
	return __set_id_reg(rd, uaddr, false);
}

static int get_raz_id_reg(struct kvm_vcpu *vcpu, const struct sys_reg_desc *rd,
			  const struct kvm_one_reg *reg, void __user *uaddr)
{
	return __get_id_reg(rd, uaddr, true);
}

static int set_raz_id_reg(struct kvm_vcpu *vcpu, const struct sys_reg_desc *rd,
			  const struct kvm_one_reg *reg, void __user *uaddr)
{
	return __set_id_reg(rd, uaddr, true);
}

/* sys_reg_desc initialiser for known cpufeature ID registers */
#define ID_SANITISED(name) {			\
	SYS_DESC(SYS_##name),			\
	.access	= access_id_reg,		\
	.get_user = get_id_reg,			\
	.set_user = set_id_reg,			\
}

/*
 * sys_reg_desc initialiser for architecturally unallocated cpufeature ID
 * register with encoding Op0=3, Op1=0, CRn=0, CRm=crm, Op2=op2
 * (1 <= crm < 8, 0 <= Op2 < 8).
 */
#define ID_UNALLOCATED(crm, op2) {			\
	Op0(3), Op1(0), CRn(0), CRm(crm), Op2(op2),	\
	.access = access_raz_id_reg,			\
	.get_user = get_raz_id_reg,			\
	.set_user = set_raz_id_reg,			\
}

/*
 * sys_reg_desc initialiser for known ID registers that we hide from guests.
 * For now, these are exposed just like unallocated ID regs: they appear
 * RAZ for the guest.
 */
#define ID_HIDDEN(name) {			\
	SYS_DESC(SYS_##name),			\
	.access = access_raz_id_reg,		\
	.get_user = get_raz_id_reg,		\
	.set_user = set_raz_id_reg,		\
}

/*
 * Architected system registers.
 * Important: Must be sorted ascending by Op0, Op1, CRn, CRm, Op2
 *
 * Debug handling: We do trap most, if not all debug related system
 * registers. The implementation is good enough to ensure that a guest
 * can use these with minimal performance degradation. The drawback is
 * that we don't implement any of the external debug, none of the
 * OSlock protocol. This should be revisited if we ever encounter a
 * more demanding guest...
 */
static const struct sys_reg_desc sys_reg_descs[] = {
	{ SYS_DESC(SYS_DC_ISW), access_dcsw },
	{ SYS_DESC(SYS_DC_CSW), access_dcsw },
	{ SYS_DESC(SYS_DC_CISW), access_dcsw },

	DBG_BCR_BVR_WCR_WVR_EL1(0),
	DBG_BCR_BVR_WCR_WVR_EL1(1),
	{ SYS_DESC(SYS_MDCCINT_EL1), trap_debug_regs, reset_val, MDCCINT_EL1, 0 },
	{ SYS_DESC(SYS_MDSCR_EL1), trap_debug_regs, reset_val, MDSCR_EL1, 0 },
	DBG_BCR_BVR_WCR_WVR_EL1(2),
	DBG_BCR_BVR_WCR_WVR_EL1(3),
	DBG_BCR_BVR_WCR_WVR_EL1(4),
	DBG_BCR_BVR_WCR_WVR_EL1(5),
	DBG_BCR_BVR_WCR_WVR_EL1(6),
	DBG_BCR_BVR_WCR_WVR_EL1(7),
	DBG_BCR_BVR_WCR_WVR_EL1(8),
	DBG_BCR_BVR_WCR_WVR_EL1(9),
	DBG_BCR_BVR_WCR_WVR_EL1(10),
	DBG_BCR_BVR_WCR_WVR_EL1(11),
	DBG_BCR_BVR_WCR_WVR_EL1(12),
	DBG_BCR_BVR_WCR_WVR_EL1(13),
	DBG_BCR_BVR_WCR_WVR_EL1(14),
	DBG_BCR_BVR_WCR_WVR_EL1(15),

	{ SYS_DESC(SYS_MDRAR_EL1), trap_raz_wi },
	{ SYS_DESC(SYS_OSLAR_EL1), trap_raz_wi },
	{ SYS_DESC(SYS_OSLSR_EL1), trap_oslsr_el1 },
	{ SYS_DESC(SYS_OSDLR_EL1), trap_raz_wi },
	{ SYS_DESC(SYS_DBGPRCR_EL1), trap_raz_wi },
	{ SYS_DESC(SYS_DBGCLAIMSET_EL1), trap_raz_wi },
	{ SYS_DESC(SYS_DBGCLAIMCLR_EL1), trap_raz_wi },
	{ SYS_DESC(SYS_DBGAUTHSTATUS_EL1), trap_dbgauthstatus_el1 },

	{ SYS_DESC(SYS_MDCCSR_EL0), trap_raz_wi },
	{ SYS_DESC(SYS_DBGDTR_EL0), trap_raz_wi },
	// DBGDTR[TR]X_EL0 share the same encoding
	{ SYS_DESC(SYS_DBGDTRTX_EL0), trap_raz_wi },

	{ SYS_DESC(SYS_DBGVCR32_EL2), NULL, reset_val, DBGVCR32_EL2, 0 },

	{ SYS_DESC(SYS_MPIDR_EL1), NULL, reset_mpidr, MPIDR_EL1 },

	/*
	 * ID regs: all ID_SANITISED() entries here must have corresponding
	 * entries in arm64_ftr_regs[].
	 */

	/* AArch64 mappings of the AArch32 ID registers */
	/* CRm=1 */
	ID_SANITISED(ID_PFR0_EL1),
	ID_SANITISED(ID_PFR1_EL1),
	ID_SANITISED(ID_DFR0_EL1),
	ID_HIDDEN(ID_AFR0_EL1),
	ID_SANITISED(ID_MMFR0_EL1),
	ID_SANITISED(ID_MMFR1_EL1),
	ID_SANITISED(ID_MMFR2_EL1),
	ID_SANITISED(ID_MMFR3_EL1),

	/* CRm=2 */
	ID_SANITISED(ID_ISAR0_EL1),
	ID_SANITISED(ID_ISAR1_EL1),
	ID_SANITISED(ID_ISAR2_EL1),
	ID_SANITISED(ID_ISAR3_EL1),
	ID_SANITISED(ID_ISAR4_EL1),
	ID_SANITISED(ID_ISAR5_EL1),
	ID_SANITISED(ID_MMFR4_EL1),
	ID_UNALLOCATED(2,7),

	/* CRm=3 */
	ID_SANITISED(MVFR0_EL1),
	ID_SANITISED(MVFR1_EL1),
	ID_SANITISED(MVFR2_EL1),
	ID_UNALLOCATED(3,3),
	ID_UNALLOCATED(3,4),
	ID_UNALLOCATED(3,5),
	ID_UNALLOCATED(3,6),
	ID_UNALLOCATED(3,7),

	/* AArch64 ID registers */
	/* CRm=4 */
	ID_SANITISED(ID_AA64PFR0_EL1),
	ID_SANITISED(ID_AA64PFR1_EL1),
	ID_UNALLOCATED(4,2),
	ID_UNALLOCATED(4,3),
	ID_UNALLOCATED(4,4),
	ID_UNALLOCATED(4,5),
	ID_UNALLOCATED(4,6),
	ID_UNALLOCATED(4,7),

	/* CRm=5 */
	ID_SANITISED(ID_AA64DFR0_EL1),
	ID_SANITISED(ID_AA64DFR1_EL1),
	ID_UNALLOCATED(5,2),
	ID_UNALLOCATED(5,3),
	ID_HIDDEN(ID_AA64AFR0_EL1),
	ID_HIDDEN(ID_AA64AFR1_EL1),
	ID_UNALLOCATED(5,6),
	ID_UNALLOCATED(5,7),

	/* CRm=6 */
	ID_SANITISED(ID_AA64ISAR0_EL1),
	ID_SANITISED(ID_AA64ISAR1_EL1),
	ID_UNALLOCATED(6,2),
	ID_UNALLOCATED(6,3),
	ID_UNALLOCATED(6,4),
	ID_UNALLOCATED(6,5),
	ID_UNALLOCATED(6,6),
	ID_UNALLOCATED(6,7),

	/* CRm=7 */
	ID_SANITISED(ID_AA64MMFR0_EL1),
	ID_SANITISED(ID_AA64MMFR1_EL1),
	ID_SANITISED(ID_AA64MMFR2_EL1),
	ID_UNALLOCATED(7,3),
	ID_UNALLOCATED(7,4),
	ID_UNALLOCATED(7,5),
	ID_UNALLOCATED(7,6),
	ID_UNALLOCATED(7,7),

	{ SYS_DESC(SYS_SCTLR_EL1), access_vm_reg, reset_val, SCTLR_EL1, 0x00C50078 },
	{ SYS_DESC(SYS_CPACR_EL1), NULL, reset_val, CPACR_EL1, 0 },
	{ SYS_DESC(SYS_TTBR0_EL1), access_vm_reg, reset_unknown, TTBR0_EL1 },
	{ SYS_DESC(SYS_TTBR1_EL1), access_vm_reg, reset_unknown, TTBR1_EL1 },
	{ SYS_DESC(SYS_TCR_EL1), access_vm_reg, reset_val, TCR_EL1, 0 },

	{ SYS_DESC(SYS_AFSR0_EL1), access_vm_reg, reset_unknown, AFSR0_EL1 },
	{ SYS_DESC(SYS_AFSR1_EL1), access_vm_reg, reset_unknown, AFSR1_EL1 },
	{ SYS_DESC(SYS_ESR_EL1), access_vm_reg, reset_unknown, ESR_EL1 },

	{ SYS_DESC(SYS_ERRIDR_EL1), trap_raz_wi },
	{ SYS_DESC(SYS_ERRSELR_EL1), trap_raz_wi },
	{ SYS_DESC(SYS_ERXFR_EL1), trap_raz_wi },
	{ SYS_DESC(SYS_ERXCTLR_EL1), trap_raz_wi },
	{ SYS_DESC(SYS_ERXSTATUS_EL1), trap_raz_wi },
	{ SYS_DESC(SYS_ERXADDR_EL1), trap_raz_wi },
	{ SYS_DESC(SYS_ERXMISC0_EL1), trap_raz_wi },
	{ SYS_DESC(SYS_ERXMISC1_EL1), trap_raz_wi },

	{ SYS_DESC(SYS_FAR_EL1), access_vm_reg, reset_unknown, FAR_EL1 },
	{ SYS_DESC(SYS_PAR_EL1), NULL, reset_unknown, PAR_EL1 },

	{ SYS_DESC(SYS_PMINTENSET_EL1), access_pminten, reset_unknown, PMINTENSET_EL1 },
	{ SYS_DESC(SYS_PMINTENCLR_EL1), access_pminten, NULL, PMINTENSET_EL1 },

	{ SYS_DESC(SYS_MAIR_EL1), access_vm_reg, reset_unknown, MAIR_EL1 },
	{ SYS_DESC(SYS_AMAIR_EL1), access_vm_reg, reset_amair_el1, AMAIR_EL1 },

	{ SYS_DESC(SYS_LORSA_EL1), trap_undef },
	{ SYS_DESC(SYS_LOREA_EL1), trap_undef },
	{ SYS_DESC(SYS_LORN_EL1), trap_undef },
	{ SYS_DESC(SYS_LORC_EL1), trap_undef },
	{ SYS_DESC(SYS_LORID_EL1), trap_undef },

	{ SYS_DESC(SYS_VBAR_EL1), NULL, reset_val, VBAR_EL1, 0 },
	{ SYS_DESC(SYS_DISR_EL1), NULL, reset_val, DISR_EL1, 0 },

	{ SYS_DESC(SYS_ICC_IAR0_EL1), write_to_read_only },
	{ SYS_DESC(SYS_ICC_EOIR0_EL1), read_from_write_only },
	{ SYS_DESC(SYS_ICC_HPPIR0_EL1), write_to_read_only },
	{ SYS_DESC(SYS_ICC_DIR_EL1), read_from_write_only },
	{ SYS_DESC(SYS_ICC_RPR_EL1), write_to_read_only },
	{ SYS_DESC(SYS_ICC_SGI1R_EL1), access_gic_sgi },
	{ SYS_DESC(SYS_ICC_IAR1_EL1), write_to_read_only },
	{ SYS_DESC(SYS_ICC_EOIR1_EL1), read_from_write_only },
	{ SYS_DESC(SYS_ICC_HPPIR1_EL1), write_to_read_only },
	{ SYS_DESC(SYS_ICC_SRE_EL1), access_gic_sre },

	{ SYS_DESC(SYS_CONTEXTIDR_EL1), access_vm_reg, reset_val, CONTEXTIDR_EL1, 0 },
	{ SYS_DESC(SYS_TPIDR_EL1), NULL, reset_unknown, TPIDR_EL1 },

	{ SYS_DESC(SYS_CNTKCTL_EL1), NULL, reset_val, CNTKCTL_EL1, 0},

	{ SYS_DESC(SYS_CSSELR_EL1), NULL, reset_unknown, CSSELR_EL1 },

	{ SYS_DESC(SYS_PMCR_EL0), access_pmcr, reset_pmcr, },
	{ SYS_DESC(SYS_PMCNTENSET_EL0), access_pmcnten, reset_unknown, PMCNTENSET_EL0 },
	{ SYS_DESC(SYS_PMCNTENCLR_EL0), access_pmcnten, NULL, PMCNTENSET_EL0 },
	{ SYS_DESC(SYS_PMOVSCLR_EL0), access_pmovs, NULL, PMOVSSET_EL0 },
	{ SYS_DESC(SYS_PMSWINC_EL0), access_pmswinc, reset_unknown, PMSWINC_EL0 },
	{ SYS_DESC(SYS_PMSELR_EL0), access_pmselr, reset_unknown, PMSELR_EL0 },
	{ SYS_DESC(SYS_PMCEID0_EL0), access_pmceid },
	{ SYS_DESC(SYS_PMCEID1_EL0), access_pmceid },
	{ SYS_DESC(SYS_PMCCNTR_EL0), access_pmu_evcntr, reset_unknown, PMCCNTR_EL0 },
	{ SYS_DESC(SYS_PMXEVTYPER_EL0), access_pmu_evtyper },
	{ SYS_DESC(SYS_PMXEVCNTR_EL0), access_pmu_evcntr },
	/*
	 * PMUSERENR_EL0 resets as unknown in 64bit mode while it resets as zero
	 * in 32bit mode. Here we choose to reset it as zero for consistency.
	 */
	{ SYS_DESC(SYS_PMUSERENR_EL0), access_pmuserenr, reset_val, PMUSERENR_EL0, 0 },
	{ SYS_DESC(SYS_PMOVSSET_EL0), access_pmovs, reset_unknown, PMOVSSET_EL0 },

	{ SYS_DESC(SYS_TPIDR_EL0), NULL, reset_unknown, TPIDR_EL0 },
	{ SYS_DESC(SYS_TPIDRRO_EL0), NULL, reset_unknown, TPIDRRO_EL0 },

	{ SYS_DESC(SYS_CNTP_TVAL_EL0), access_cntp_tval },
	{ SYS_DESC(SYS_CNTP_CTL_EL0), access_cntp_ctl },
	{ SYS_DESC(SYS_CNTP_CVAL_EL0), access_cntp_cval },

	/* PMEVCNTRn_EL0 */
	PMU_PMEVCNTR_EL0(0),
	PMU_PMEVCNTR_EL0(1),
	PMU_PMEVCNTR_EL0(2),
	PMU_PMEVCNTR_EL0(3),
	PMU_PMEVCNTR_EL0(4),
	PMU_PMEVCNTR_EL0(5),
	PMU_PMEVCNTR_EL0(6),
	PMU_PMEVCNTR_EL0(7),
	PMU_PMEVCNTR_EL0(8),
	PMU_PMEVCNTR_EL0(9),
	PMU_PMEVCNTR_EL0(10),
	PMU_PMEVCNTR_EL0(11),
	PMU_PMEVCNTR_EL0(12),
	PMU_PMEVCNTR_EL0(13),
	PMU_PMEVCNTR_EL0(14),
	PMU_PMEVCNTR_EL0(15),
	PMU_PMEVCNTR_EL0(16),
	PMU_PMEVCNTR_EL0(17),
	PMU_PMEVCNTR_EL0(18),
	PMU_PMEVCNTR_EL0(19),
	PMU_PMEVCNTR_EL0(20),
	PMU_PMEVCNTR_EL0(21),
	PMU_PMEVCNTR_EL0(22),
	PMU_PMEVCNTR_EL0(23),
	PMU_PMEVCNTR_EL0(24),
	PMU_PMEVCNTR_EL0(25),
	PMU_PMEVCNTR_EL0(26),
	PMU_PMEVCNTR_EL0(27),
	PMU_PMEVCNTR_EL0(28),
	PMU_PMEVCNTR_EL0(29),
	PMU_PMEVCNTR_EL0(30),
	/* PMEVTYPERn_EL0 */
	PMU_PMEVTYPER_EL0(0),
	PMU_PMEVTYPER_EL0(1),
	PMU_PMEVTYPER_EL0(2),
	PMU_PMEVTYPER_EL0(3),
	PMU_PMEVTYPER_EL0(4),
	PMU_PMEVTYPER_EL0(5),
	PMU_PMEVTYPER_EL0(6),
	PMU_PMEVTYPER_EL0(7),
	PMU_PMEVTYPER_EL0(8),
	PMU_PMEVTYPER_EL0(9),
	PMU_PMEVTYPER_EL0(10),
	PMU_PMEVTYPER_EL0(11),
	PMU_PMEVTYPER_EL0(12),
	PMU_PMEVTYPER_EL0(13),
	PMU_PMEVTYPER_EL0(14),
	PMU_PMEVTYPER_EL0(15),
	PMU_PMEVTYPER_EL0(16),
	PMU_PMEVTYPER_EL0(17),
	PMU_PMEVTYPER_EL0(18),
	PMU_PMEVTYPER_EL0(19),
	PMU_PMEVTYPER_EL0(20),
	PMU_PMEVTYPER_EL0(21),
	PMU_PMEVTYPER_EL0(22),
	PMU_PMEVTYPER_EL0(23),
	PMU_PMEVTYPER_EL0(24),
	PMU_PMEVTYPER_EL0(25),
	PMU_PMEVTYPER_EL0(26),
	PMU_PMEVTYPER_EL0(27),
	PMU_PMEVTYPER_EL0(28),
	PMU_PMEVTYPER_EL0(29),
	PMU_PMEVTYPER_EL0(30),
	/*
	 * PMCCFILTR_EL0 resets as unknown in 64bit mode while it resets as zero
	 * in 32bit mode. Here we choose to reset it as zero for consistency.
	 */
	{ SYS_DESC(SYS_PMCCFILTR_EL0), access_pmu_evtyper, reset_val, PMCCFILTR_EL0, 0 },

	{ SYS_DESC(SYS_DACR32_EL2), NULL, reset_unknown, DACR32_EL2 },
	{ SYS_DESC(SYS_IFSR32_EL2), NULL, reset_unknown, IFSR32_EL2 },
	{ SYS_DESC(SYS_FPEXC32_EL2), NULL, reset_val, FPEXC32_EL2, 0x70 },
};

static bool trap_dbgidr(struct kvm_vcpu *vcpu,
			struct sys_reg_params *p,
			const struct sys_reg_desc *r)
{
	if (p->is_write) {
		return ignore_write(vcpu, p);
	} else {
		u64 dfr = read_sanitised_ftr_reg(SYS_ID_AA64DFR0_EL1);
		u64 pfr = read_sanitised_ftr_reg(SYS_ID_AA64PFR0_EL1);
		u32 el3 = !!cpuid_feature_extract_unsigned_field(pfr, ID_AA64PFR0_EL3_SHIFT);

		p->regval = ((((dfr >> ID_AA64DFR0_WRPS_SHIFT) & 0xf) << 28) |
			     (((dfr >> ID_AA64DFR0_BRPS_SHIFT) & 0xf) << 24) |
			     (((dfr >> ID_AA64DFR0_CTX_CMPS_SHIFT) & 0xf) << 20)
			     | (6 << 16) | (el3 << 14) | (el3 << 12));
		return true;
	}
}

static bool trap_debug32(struct kvm_vcpu *vcpu,
			 struct sys_reg_params *p,
			 const struct sys_reg_desc *r)
{
	if (p->is_write) {
		vcpu_cp14(vcpu, r->reg) = p->regval;
		vcpu->arch.debug_flags |= KVM_ARM64_DEBUG_DIRTY;
	} else {
		p->regval = vcpu_cp14(vcpu, r->reg);
	}

	return true;
}

/* AArch32 debug register mappings
 *
 * AArch32 DBGBVRn is mapped to DBGBVRn_EL1[31:0]
 * AArch32 DBGBXVRn is mapped to DBGBVRn_EL1[63:32]
 *
 * All control registers and watchpoint value registers are mapped to
 * the lower 32 bits of their AArch64 equivalents. We share the trap
 * handlers with the above AArch64 code which checks what mode the
 * system is in.
 */

static bool trap_xvr(struct kvm_vcpu *vcpu,
		     struct sys_reg_params *p,
		     const struct sys_reg_desc *rd)
{
	u64 *dbg_reg = &vcpu->arch.vcpu_debug_state.dbg_bvr[rd->reg];

	if (p->is_write) {
		u64 val = *dbg_reg;

		val &= 0xffffffffUL;
		val |= p->regval << 32;
		*dbg_reg = val;

		vcpu->arch.debug_flags |= KVM_ARM64_DEBUG_DIRTY;
	} else {
		p->regval = *dbg_reg >> 32;
	}

	trace_trap_reg(__func__, rd->reg, p->is_write, *dbg_reg);

	return true;
}

#define DBG_BCR_BVR_WCR_WVR(n)						\
	/* DBGBVRn */							\
	{ Op1( 0), CRn( 0), CRm((n)), Op2( 4), trap_bvr, NULL, n }, 	\
	/* DBGBCRn */							\
	{ Op1( 0), CRn( 0), CRm((n)), Op2( 5), trap_bcr, NULL, n },	\
	/* DBGWVRn */							\
	{ Op1( 0), CRn( 0), CRm((n)), Op2( 6), trap_wvr, NULL, n },	\
	/* DBGWCRn */							\
	{ Op1( 0), CRn( 0), CRm((n)), Op2( 7), trap_wcr, NULL, n }

#define DBGBXVR(n)							\
	{ Op1( 0), CRn( 1), CRm((n)), Op2( 1), trap_xvr, NULL, n }

/*
 * Trapped cp14 registers. We generally ignore most of the external
 * debug, on the principle that they don't really make sense to a
 * guest. Revisit this one day, would this principle change.
 */
static const struct sys_reg_desc cp14_regs[] = {
	/* DBGIDR */
	{ Op1( 0), CRn( 0), CRm( 0), Op2( 0), trap_dbgidr },
	/* DBGDTRRXext */
	{ Op1( 0), CRn( 0), CRm( 0), Op2( 2), trap_raz_wi },

	DBG_BCR_BVR_WCR_WVR(0),
	/* DBGDSCRint */
	{ Op1( 0), CRn( 0), CRm( 1), Op2( 0), trap_raz_wi },
	DBG_BCR_BVR_WCR_WVR(1),
	/* DBGDCCINT */
	{ Op1( 0), CRn( 0), CRm( 2), Op2( 0), trap_debug32 },
	/* DBGDSCRext */
	{ Op1( 0), CRn( 0), CRm( 2), Op2( 2), trap_debug32 },
	DBG_BCR_BVR_WCR_WVR(2),
	/* DBGDTR[RT]Xint */
	{ Op1( 0), CRn( 0), CRm( 3), Op2( 0), trap_raz_wi },
	/* DBGDTR[RT]Xext */
	{ Op1( 0), CRn( 0), CRm( 3), Op2( 2), trap_raz_wi },
	DBG_BCR_BVR_WCR_WVR(3),
	DBG_BCR_BVR_WCR_WVR(4),
	DBG_BCR_BVR_WCR_WVR(5),
	/* DBGWFAR */
	{ Op1( 0), CRn( 0), CRm( 6), Op2( 0), trap_raz_wi },
	/* DBGOSECCR */
	{ Op1( 0), CRn( 0), CRm( 6), Op2( 2), trap_raz_wi },
	DBG_BCR_BVR_WCR_WVR(6),
	/* DBGVCR */
	{ Op1( 0), CRn( 0), CRm( 7), Op2( 0), trap_debug32 },
	DBG_BCR_BVR_WCR_WVR(7),
	DBG_BCR_BVR_WCR_WVR(8),
	DBG_BCR_BVR_WCR_WVR(9),
	DBG_BCR_BVR_WCR_WVR(10),
	DBG_BCR_BVR_WCR_WVR(11),
	DBG_BCR_BVR_WCR_WVR(12),
	DBG_BCR_BVR_WCR_WVR(13),
	DBG_BCR_BVR_WCR_WVR(14),
	DBG_BCR_BVR_WCR_WVR(15),

	/* DBGDRAR (32bit) */
	{ Op1( 0), CRn( 1), CRm( 0), Op2( 0), trap_raz_wi },

	DBGBXVR(0),
	/* DBGOSLAR */
	{ Op1( 0), CRn( 1), CRm( 0), Op2( 4), trap_raz_wi },
	DBGBXVR(1),
	/* DBGOSLSR */
	{ Op1( 0), CRn( 1), CRm( 1), Op2( 4), trap_oslsr_el1 },
	DBGBXVR(2),
	DBGBXVR(3),
	/* DBGOSDLR */
	{ Op1( 0), CRn( 1), CRm( 3), Op2( 4), trap_raz_wi },
	DBGBXVR(4),
	/* DBGPRCR */
	{ Op1( 0), CRn( 1), CRm( 4), Op2( 4), trap_raz_wi },
	DBGBXVR(5),
	DBGBXVR(6),
	DBGBXVR(7),
	DBGBXVR(8),
	DBGBXVR(9),
	DBGBXVR(10),
	DBGBXVR(11),
	DBGBXVR(12),
	DBGBXVR(13),
	DBGBXVR(14),
	DBGBXVR(15),

	/* DBGDSAR (32bit) */
	{ Op1( 0), CRn( 2), CRm( 0), Op2( 0), trap_raz_wi },

	/* DBGDEVID2 */
	{ Op1( 0), CRn( 7), CRm( 0), Op2( 7), trap_raz_wi },
	/* DBGDEVID1 */
	{ Op1( 0), CRn( 7), CRm( 1), Op2( 7), trap_raz_wi },
	/* DBGDEVID */
	{ Op1( 0), CRn( 7), CRm( 2), Op2( 7), trap_raz_wi },
	/* DBGCLAIMSET */
	{ Op1( 0), CRn( 7), CRm( 8), Op2( 6), trap_raz_wi },
	/* DBGCLAIMCLR */
	{ Op1( 0), CRn( 7), CRm( 9), Op2( 6), trap_raz_wi },
	/* DBGAUTHSTATUS */
	{ Op1( 0), CRn( 7), CRm(14), Op2( 6), trap_dbgauthstatus_el1 },
};

/* Trapped cp14 64bit registers */
static const struct sys_reg_desc cp14_64_regs[] = {
	/* DBGDRAR (64bit) */
	{ Op1( 0), CRm( 1), .access = trap_raz_wi },

	/* DBGDSAR (64bit) */
	{ Op1( 0), CRm( 2), .access = trap_raz_wi },
};

/* Macro to expand the PMEVCNTRn register */
#define PMU_PMEVCNTR(n)							\
	/* PMEVCNTRn */							\
	{ Op1(0), CRn(0b1110),						\
	  CRm((0b1000 | (((n) >> 3) & 0x3))), Op2(((n) & 0x7)),		\
	  access_pmu_evcntr }

/* Macro to expand the PMEVTYPERn register */
#define PMU_PMEVTYPER(n)						\
	/* PMEVTYPERn */						\
	{ Op1(0), CRn(0b1110),						\
	  CRm((0b1100 | (((n) >> 3) & 0x3))), Op2(((n) & 0x7)),		\
	  access_pmu_evtyper }

/*
 * Trapped cp15 registers. TTBR0/TTBR1 get a double encoding,
 * depending on the way they are accessed (as a 32bit or a 64bit
 * register).
 */
static const struct sys_reg_desc cp15_regs[] = {
	{ Op1( 0), CRn( 0), CRm(12), Op2( 0), access_gic_sgi },

	{ Op1( 0), CRn( 1), CRm( 0), Op2( 0), access_vm_reg, NULL, c1_SCTLR },
	{ Op1( 0), CRn( 2), CRm( 0), Op2( 0), access_vm_reg, NULL, c2_TTBR0 },
	{ Op1( 0), CRn( 2), CRm( 0), Op2( 1), access_vm_reg, NULL, c2_TTBR1 },
	{ Op1( 0), CRn( 2), CRm( 0), Op2( 2), access_vm_reg, NULL, c2_TTBCR },
	{ Op1( 0), CRn( 3), CRm( 0), Op2( 0), access_vm_reg, NULL, c3_DACR },
	{ Op1( 0), CRn( 5), CRm( 0), Op2( 0), access_vm_reg, NULL, c5_DFSR },
	{ Op1( 0), CRn( 5), CRm( 0), Op2( 1), access_vm_reg, NULL, c5_IFSR },
	{ Op1( 0), CRn( 5), CRm( 1), Op2( 0), access_vm_reg, NULL, c5_ADFSR },
	{ Op1( 0), CRn( 5), CRm( 1), Op2( 1), access_vm_reg, NULL, c5_AIFSR },
	{ Op1( 0), CRn( 6), CRm( 0), Op2( 0), access_vm_reg, NULL, c6_DFAR },
	{ Op1( 0), CRn( 6), CRm( 0), Op2( 2), access_vm_reg, NULL, c6_IFAR },

	/*
	 * DC{C,I,CI}SW operations:
	 */
	{ Op1( 0), CRn( 7), CRm( 6), Op2( 2), access_dcsw },
	{ Op1( 0), CRn( 7), CRm(10), Op2( 2), access_dcsw },
	{ Op1( 0), CRn( 7), CRm(14), Op2( 2), access_dcsw },

	/* PMU */
	{ Op1( 0), CRn( 9), CRm(12), Op2( 0), access_pmcr },
	{ Op1( 0), CRn( 9), CRm(12), Op2( 1), access_pmcnten },
	{ Op1( 0), CRn( 9), CRm(12), Op2( 2), access_pmcnten },
	{ Op1( 0), CRn( 9), CRm(12), Op2( 3), access_pmovs },
	{ Op1( 0), CRn( 9), CRm(12), Op2( 4), access_pmswinc },
	{ Op1( 0), CRn( 9), CRm(12), Op2( 5), access_pmselr },
	{ Op1( 0), CRn( 9), CRm(12), Op2( 6), access_pmceid },
	{ Op1( 0), CRn( 9), CRm(12), Op2( 7), access_pmceid },
	{ Op1( 0), CRn( 9), CRm(13), Op2( 0), access_pmu_evcntr },
	{ Op1( 0), CRn( 9), CRm(13), Op2( 1), access_pmu_evtyper },
	{ Op1( 0), CRn( 9), CRm(13), Op2( 2), access_pmu_evcntr },
	{ Op1( 0), CRn( 9), CRm(14), Op2( 0), access_pmuserenr },
	{ Op1( 0), CRn( 9), CRm(14), Op2( 1), access_pminten },
	{ Op1( 0), CRn( 9), CRm(14), Op2( 2), access_pminten },
	{ Op1( 0), CRn( 9), CRm(14), Op2( 3), access_pmovs },

	{ Op1( 0), CRn(10), CRm( 2), Op2( 0), access_vm_reg, NULL, c10_PRRR },
	{ Op1( 0), CRn(10), CRm( 2), Op2( 1), access_vm_reg, NULL, c10_NMRR },
	{ Op1( 0), CRn(10), CRm( 3), Op2( 0), access_vm_reg, NULL, c10_AMAIR0 },
	{ Op1( 0), CRn(10), CRm( 3), Op2( 1), access_vm_reg, NULL, c10_AMAIR1 },

	/* ICC_SRE */
	{ Op1( 0), CRn(12), CRm(12), Op2( 5), access_gic_sre },

	{ Op1( 0), CRn(13), CRm( 0), Op2( 1), access_vm_reg, NULL, c13_CID },

	/* CNTP_TVAL */
	{ Op1( 0), CRn(14), CRm( 2), Op2( 0), access_cntp_tval },
	/* CNTP_CTL */
	{ Op1( 0), CRn(14), CRm( 2), Op2( 1), access_cntp_ctl },

	/* PMEVCNTRn */
	PMU_PMEVCNTR(0),
	PMU_PMEVCNTR(1),
	PMU_PMEVCNTR(2),
	PMU_PMEVCNTR(3),
	PMU_PMEVCNTR(4),
	PMU_PMEVCNTR(5),
	PMU_PMEVCNTR(6),
	PMU_PMEVCNTR(7),
	PMU_PMEVCNTR(8),
	PMU_PMEVCNTR(9),
	PMU_PMEVCNTR(10),
	PMU_PMEVCNTR(11),
	PMU_PMEVCNTR(12),
	PMU_PMEVCNTR(13),
	PMU_PMEVCNTR(14),
	PMU_PMEVCNTR(15),
	PMU_PMEVCNTR(16),
	PMU_PMEVCNTR(17),
	PMU_PMEVCNTR(18),
	PMU_PMEVCNTR(19),
	PMU_PMEVCNTR(20),
	PMU_PMEVCNTR(21),
	PMU_PMEVCNTR(22),
	PMU_PMEVCNTR(23),
	PMU_PMEVCNTR(24),
	PMU_PMEVCNTR(25),
	PMU_PMEVCNTR(26),
	PMU_PMEVCNTR(27),
	PMU_PMEVCNTR(28),
	PMU_PMEVCNTR(29),
	PMU_PMEVCNTR(30),
	/* PMEVTYPERn */
	PMU_PMEVTYPER(0),
	PMU_PMEVTYPER(1),
	PMU_PMEVTYPER(2),
	PMU_PMEVTYPER(3),
	PMU_PMEVTYPER(4),
	PMU_PMEVTYPER(5),
	PMU_PMEVTYPER(6),
	PMU_PMEVTYPER(7),
	PMU_PMEVTYPER(8),
	PMU_PMEVTYPER(9),
	PMU_PMEVTYPER(10),
	PMU_PMEVTYPER(11),
	PMU_PMEVTYPER(12),
	PMU_PMEVTYPER(13),
	PMU_PMEVTYPER(14),
	PMU_PMEVTYPER(15),
	PMU_PMEVTYPER(16),
	PMU_PMEVTYPER(17),
	PMU_PMEVTYPER(18),
	PMU_PMEVTYPER(19),
	PMU_PMEVTYPER(20),
	PMU_PMEVTYPER(21),
	PMU_PMEVTYPER(22),
	PMU_PMEVTYPER(23),
	PMU_PMEVTYPER(24),
	PMU_PMEVTYPER(25),
	PMU_PMEVTYPER(26),
	PMU_PMEVTYPER(27),
	PMU_PMEVTYPER(28),
	PMU_PMEVTYPER(29),
	PMU_PMEVTYPER(30),
	/* PMCCFILTR */
	{ Op1(0), CRn(14), CRm(15), Op2(7), access_pmu_evtyper },
};

static const struct sys_reg_desc cp15_64_regs[] = {
	{ Op1( 0), CRn( 0), CRm( 2), Op2( 0), access_vm_reg, NULL, c2_TTBR0 },
	{ Op1( 0), CRn( 0), CRm( 9), Op2( 0), access_pmu_evcntr },
	{ Op1( 0), CRn( 0), CRm(12), Op2( 0), access_gic_sgi },
	{ Op1( 1), CRn( 0), CRm( 2), Op2( 0), access_vm_reg, NULL, c2_TTBR1 },
	{ Op1( 2), CRn( 0), CRm(14), Op2( 0), access_cntp_cval },
};

/* Target specific emulation tables */
static struct kvm_sys_reg_target_table *target_tables[KVM_ARM_NUM_TARGETS];

void kvm_register_target_sys_reg_table(unsigned int target,
				       struct kvm_sys_reg_target_table *table)
{
	target_tables[target] = table;
}

/* Get specific register table for this target. */
static const struct sys_reg_desc *get_target_table(unsigned target,
						   bool mode_is_64,
						   size_t *num)
{
	struct kvm_sys_reg_target_table *table;

	table = target_tables[target];
	if (mode_is_64) {
		*num = table->table64.num;
		return table->table64.table;
	} else {
		*num = table->table32.num;
		return table->table32.table;
	}
}

#define reg_to_match_value(x)						\
	({								\
		unsigned long val;					\
		val  = (x)->Op0 << 14;					\
		val |= (x)->Op1 << 11;					\
		val |= (x)->CRn << 7;					\
		val |= (x)->CRm << 3;					\
		val |= (x)->Op2;					\
		val;							\
	 })

static int match_sys_reg(const void *key, const void *elt)
{
	const unsigned long pval = (unsigned long)key;
	const struct sys_reg_desc *r = elt;

	return pval - reg_to_match_value(r);
}

static const struct sys_reg_desc *find_reg(const struct sys_reg_params *params,
					 const struct sys_reg_desc table[],
					 unsigned int num)
{
	unsigned long pval = reg_to_match_value(params);

	return bsearch((void *)pval, table, num, sizeof(table[0]), match_sys_reg);
}

int kvm_handle_cp14_load_store(struct kvm_vcpu *vcpu, struct kvm_run *run)
{
	kvm_inject_undefined(vcpu);
	return 1;
}

static void perform_access(struct kvm_vcpu *vcpu,
			   struct sys_reg_params *params,
			   const struct sys_reg_desc *r)
{
	/*
	 * Not having an accessor means that we have configured a trap
	 * that we don't know how to handle. This certainly qualifies
	 * as a gross bug that should be fixed right away.
	 */
	BUG_ON(!r->access);

	/* Skip instruction if instructed so */
	if (likely(r->access(vcpu, params, r)))
		kvm_skip_instr(vcpu, kvm_vcpu_trap_il_is32bit(vcpu));
}

/*
 * emulate_cp --  tries to match a sys_reg access in a handling table, and
 *                call the corresponding trap handler.
 *
 * @params: pointer to the descriptor of the access
 * @table: array of trap descriptors
 * @num: size of the trap descriptor array
 *
 * Return 0 if the access has been handled, and -1 if not.
 */
static int emulate_cp(struct kvm_vcpu *vcpu,
		      struct sys_reg_params *params,
		      const struct sys_reg_desc *table,
		      size_t num)
{
	const struct sys_reg_desc *r;

	if (!table)
		return -1;	/* Not handled */

	r = find_reg(params, table, num);

	if (r) {
		perform_access(vcpu, params, r);
		return 0;
	}

	/* Not handled */
	return -1;
}

static void unhandled_cp_access(struct kvm_vcpu *vcpu,
				struct sys_reg_params *params)
{
	u8 hsr_ec = kvm_vcpu_trap_get_class(vcpu);
	int cp = -1;

	switch(hsr_ec) {
	case ESR_ELx_EC_CP15_32:
	case ESR_ELx_EC_CP15_64:
		cp = 15;
		break;
	case ESR_ELx_EC_CP14_MR:
	case ESR_ELx_EC_CP14_64:
		cp = 14;
		break;
	default:
		WARN_ON(1);
	}

	kvm_err("Unsupported guest CP%d access at: %08lx\n",
		cp, *vcpu_pc(vcpu));
	print_sys_reg_instr(params);
	kvm_inject_undefined(vcpu);
}

/**
 * kvm_handle_cp_64 -- handles a mrrc/mcrr trap on a guest CP14/CP15 access
 * @vcpu: The VCPU pointer
 * @run:  The kvm_run struct
 */
static int kvm_handle_cp_64(struct kvm_vcpu *vcpu,
			    const struct sys_reg_desc *global,
			    size_t nr_global,
			    const struct sys_reg_desc *target_specific,
			    size_t nr_specific)
{
	struct sys_reg_params params;
	u32 hsr = kvm_vcpu_get_hsr(vcpu);
	int Rt = kvm_vcpu_sys_get_rt(vcpu);
	int Rt2 = (hsr >> 10) & 0x1f;

	params.is_aarch32 = true;
	params.is_32bit = false;
	params.CRm = (hsr >> 1) & 0xf;
	params.is_write = ((hsr & 1) == 0);

	params.Op0 = 0;
	params.Op1 = (hsr >> 16) & 0xf;
	params.Op2 = 0;
	params.CRn = 0;

	/*
	 * Make a 64-bit value out of Rt and Rt2. As we use the same trap
	 * backends between AArch32 and AArch64, we get away with it.
	 */
	if (params.is_write) {
		params.regval = vcpu_get_reg(vcpu, Rt) & 0xffffffff;
		params.regval |= vcpu_get_reg(vcpu, Rt2) << 32;
	}

	/*
	 * Try to emulate the coprocessor access using the target
	 * specific table first, and using the global table afterwards.
	 * If either of the tables contains a handler, handle the
	 * potential register operation in the case of a read and return
	 * with success.
	 */
	if (!emulate_cp(vcpu, &params, target_specific, nr_specific) ||
	    !emulate_cp(vcpu, &params, global, nr_global)) {
		/* Split up the value between registers for the read side */
		if (!params.is_write) {
			vcpu_set_reg(vcpu, Rt, lower_32_bits(params.regval));
			vcpu_set_reg(vcpu, Rt2, upper_32_bits(params.regval));
		}

		return 1;
	}

	unhandled_cp_access(vcpu, &params);
	return 1;
}

/**
 * kvm_handle_cp_32 -- handles a mrc/mcr trap on a guest CP14/CP15 access
 * @vcpu: The VCPU pointer
 * @run:  The kvm_run struct
 */
static int kvm_handle_cp_32(struct kvm_vcpu *vcpu,
			    const struct sys_reg_desc *global,
			    size_t nr_global,
			    const struct sys_reg_desc *target_specific,
			    size_t nr_specific)
{
	struct sys_reg_params params;
	u32 hsr = kvm_vcpu_get_hsr(vcpu);
	int Rt  = kvm_vcpu_sys_get_rt(vcpu);

	params.is_aarch32 = true;
	params.is_32bit = true;
	params.CRm = (hsr >> 1) & 0xf;
	params.regval = vcpu_get_reg(vcpu, Rt);
	params.is_write = ((hsr & 1) == 0);
	params.CRn = (hsr >> 10) & 0xf;
	params.Op0 = 0;
	params.Op1 = (hsr >> 14) & 0x7;
	params.Op2 = (hsr >> 17) & 0x7;

	if (!emulate_cp(vcpu, &params, target_specific, nr_specific) ||
	    !emulate_cp(vcpu, &params, global, nr_global)) {
		if (!params.is_write)
			vcpu_set_reg(vcpu, Rt, params.regval);
		return 1;
	}

	unhandled_cp_access(vcpu, &params);
	return 1;
}

int kvm_handle_cp15_64(struct kvm_vcpu *vcpu, struct kvm_run *run)
{
	const struct sys_reg_desc *target_specific;
	size_t num;

	target_specific = get_target_table(vcpu->arch.target, false, &num);
	return kvm_handle_cp_64(vcpu,
				cp15_64_regs, ARRAY_SIZE(cp15_64_regs),
				target_specific, num);
}

int kvm_handle_cp15_32(struct kvm_vcpu *vcpu, struct kvm_run *run)
{
	const struct sys_reg_desc *target_specific;
	size_t num;

	target_specific = get_target_table(vcpu->arch.target, false, &num);
	return kvm_handle_cp_32(vcpu,
				cp15_regs, ARRAY_SIZE(cp15_regs),
				target_specific, num);
}

int kvm_handle_cp14_64(struct kvm_vcpu *vcpu, struct kvm_run *run)
{
	return kvm_handle_cp_64(vcpu,
				cp14_64_regs, ARRAY_SIZE(cp14_64_regs),
				NULL, 0);
}

int kvm_handle_cp14_32(struct kvm_vcpu *vcpu, struct kvm_run *run)
{
	return kvm_handle_cp_32(vcpu,
				cp14_regs, ARRAY_SIZE(cp14_regs),
				NULL, 0);
}

static int emulate_sys_reg(struct kvm_vcpu *vcpu,
			   struct sys_reg_params *params)
{
	size_t num;
	const struct sys_reg_desc *table, *r;

	table = get_target_table(vcpu->arch.target, true, &num);

	/* Search target-specific then generic table. */
	r = find_reg(params, table, num);
	if (!r)
		r = find_reg(params, sys_reg_descs, ARRAY_SIZE(sys_reg_descs));

	if (likely(r)) {
		perform_access(vcpu, params, r);
	} else {
		kvm_err("Unsupported guest sys_reg access at: %lx\n",
			*vcpu_pc(vcpu));
		print_sys_reg_instr(params);
		kvm_inject_undefined(vcpu);
	}
	return 1;
}

static void reset_sys_reg_descs(struct kvm_vcpu *vcpu,
			      const struct sys_reg_desc *table, size_t num)
{
	unsigned long i;

	for (i = 0; i < num; i++)
		if (table[i].reset)
			table[i].reset(vcpu, &table[i]);
}

/**
 * kvm_handle_sys_reg -- handles a mrs/msr trap on a guest sys_reg access
 * @vcpu: The VCPU pointer
 * @run:  The kvm_run struct
 */
int kvm_handle_sys_reg(struct kvm_vcpu *vcpu, struct kvm_run *run)
{
	struct sys_reg_params params;
	unsigned long esr = kvm_vcpu_get_hsr(vcpu);
	int Rt = kvm_vcpu_sys_get_rt(vcpu);
	int ret;

	trace_kvm_handle_sys_reg(esr);

	params.is_aarch32 = false;
	params.is_32bit = false;
	params.Op0 = (esr >> 20) & 3;
	params.Op1 = (esr >> 14) & 0x7;
	params.CRn = (esr >> 10) & 0xf;
	params.CRm = (esr >> 1) & 0xf;
	params.Op2 = (esr >> 17) & 0x7;
	params.regval = vcpu_get_reg(vcpu, Rt);
	params.is_write = !(esr & 1);

	ret = emulate_sys_reg(vcpu, &params);

	if (!params.is_write)
		vcpu_set_reg(vcpu, Rt, params.regval);
	return ret;
}

/******************************************************************************
 * Userspace API
 *****************************************************************************/

static bool index_to_params(u64 id, struct sys_reg_params *params)
{
	switch (id & KVM_REG_SIZE_MASK) {
	case KVM_REG_SIZE_U64:
		/* Any unused index bits means it's not valid. */
		if (id & ~(KVM_REG_ARCH_MASK | KVM_REG_SIZE_MASK
			      | KVM_REG_ARM_COPROC_MASK
			      | KVM_REG_ARM64_SYSREG_OP0_MASK
			      | KVM_REG_ARM64_SYSREG_OP1_MASK
			      | KVM_REG_ARM64_SYSREG_CRN_MASK
			      | KVM_REG_ARM64_SYSREG_CRM_MASK
			      | KVM_REG_ARM64_SYSREG_OP2_MASK))
			return false;
		params->Op0 = ((id & KVM_REG_ARM64_SYSREG_OP0_MASK)
			       >> KVM_REG_ARM64_SYSREG_OP0_SHIFT);
		params->Op1 = ((id & KVM_REG_ARM64_SYSREG_OP1_MASK)
			       >> KVM_REG_ARM64_SYSREG_OP1_SHIFT);
		params->CRn = ((id & KVM_REG_ARM64_SYSREG_CRN_MASK)
			       >> KVM_REG_ARM64_SYSREG_CRN_SHIFT);
		params->CRm = ((id & KVM_REG_ARM64_SYSREG_CRM_MASK)
			       >> KVM_REG_ARM64_SYSREG_CRM_SHIFT);
		params->Op2 = ((id & KVM_REG_ARM64_SYSREG_OP2_MASK)
			       >> KVM_REG_ARM64_SYSREG_OP2_SHIFT);
		return true;
	default:
		return false;
	}
}

const struct sys_reg_desc *find_reg_by_id(u64 id,
					  struct sys_reg_params *params,
					  const struct sys_reg_desc table[],
					  unsigned int num)
{
	if (!index_to_params(id, params))
		return NULL;

	return find_reg(params, table, num);
}

/* Decode an index value, and find the sys_reg_desc entry. */
static const struct sys_reg_desc *index_to_sys_reg_desc(struct kvm_vcpu *vcpu,
						    u64 id)
{
	size_t num;
	const struct sys_reg_desc *table, *r;
	struct sys_reg_params params;

	/* We only do sys_reg for now. */
	if ((id & KVM_REG_ARM_COPROC_MASK) != KVM_REG_ARM64_SYSREG)
		return NULL;

	table = get_target_table(vcpu->arch.target, true, &num);
	r = find_reg_by_id(id, &params, table, num);
	if (!r)
		r = find_reg(&params, sys_reg_descs, ARRAY_SIZE(sys_reg_descs));

	/* Not saved in the sys_reg array and not otherwise accessible? */
	if (r && !(r->reg || r->get_user))
		r = NULL;

	return r;
}

/*
 * These are the invariant sys_reg registers: we let the guest see the
 * host versions of these, so they're part of the guest state.
 *
 * A future CPU may provide a mechanism to present different values to
 * the guest, or a future kvm may trap them.
 */

#define FUNCTION_INVARIANT(reg)						\
	static void get_##reg(struct kvm_vcpu *v,			\
			      const struct sys_reg_desc *r)		\
	{								\
		((struct sys_reg_desc *)r)->val = read_sysreg(reg);	\
	}

FUNCTION_INVARIANT(midr_el1)
FUNCTION_INVARIANT(ctr_el0)
FUNCTION_INVARIANT(revidr_el1)
FUNCTION_INVARIANT(clidr_el1)
FUNCTION_INVARIANT(aidr_el1)

/* ->val is filled in by kvm_sys_reg_table_init() */
static struct sys_reg_desc invariant_sys_regs[] = {
	{ SYS_DESC(SYS_MIDR_EL1), NULL, get_midr_el1 },
	{ SYS_DESC(SYS_REVIDR_EL1), NULL, get_revidr_el1 },
	{ SYS_DESC(SYS_CLIDR_EL1), NULL, get_clidr_el1 },
	{ SYS_DESC(SYS_AIDR_EL1), NULL, get_aidr_el1 },
	{ SYS_DESC(SYS_CTR_EL0), NULL, get_ctr_el0 },
};

static int reg_from_user(u64 *val, const void __user *uaddr, u64 id)
{
	if (copy_from_user(val, uaddr, KVM_REG_SIZE(id)) != 0)
		return -EFAULT;
	return 0;
}

static int reg_to_user(void __user *uaddr, const u64 *val, u64 id)
{
	if (copy_to_user(uaddr, val, KVM_REG_SIZE(id)) != 0)
		return -EFAULT;
	return 0;
}

static int get_invariant_sys_reg(u64 id, void __user *uaddr)
{
	struct sys_reg_params params;
	const struct sys_reg_desc *r;

	r = find_reg_by_id(id, &params, invariant_sys_regs,
			   ARRAY_SIZE(invariant_sys_regs));
	if (!r)
		return -ENOENT;

	return reg_to_user(uaddr, &r->val, id);
}

static int set_invariant_sys_reg(u64 id, void __user *uaddr)
{
	struct sys_reg_params params;
	const struct sys_reg_desc *r;
	int err;
	u64 val = 0; /* Make sure high bits are 0 for 32-bit regs */

	r = find_reg_by_id(id, &params, invariant_sys_regs,
			   ARRAY_SIZE(invariant_sys_regs));
	if (!r)
		return -ENOENT;

	err = reg_from_user(&val, uaddr, id);
	if (err)
		return err;

	/* This is what we mean by invariant: you can't change it. */
	if (r->val != val)
		return -EINVAL;

	return 0;
}

static bool is_valid_cache(u32 val)
{
	u32 level, ctype;

	if (val >= CSSELR_MAX)
		return false;

	/* Bottom bit is Instruction or Data bit.  Next 3 bits are level. */
	level = (val >> 1);
	ctype = (cache_levels >> (level * 3)) & 7;

	switch (ctype) {
	case 0: /* No cache */
		return false;
	case 1: /* Instruction cache only */
		return (val & 1);
	case 2: /* Data cache only */
	case 4: /* Unified cache */
		return !(val & 1);
	case 3: /* Separate instruction and data caches */
		return true;
	default: /* Reserved: we can't know instruction or data. */
		return false;
	}
}

static int demux_c15_get(u64 id, void __user *uaddr)
{
	u32 val;
	u32 __user *uval = uaddr;

	/* Fail if we have unknown bits set. */
	if (id & ~(KVM_REG_ARCH_MASK|KVM_REG_SIZE_MASK|KVM_REG_ARM_COPROC_MASK
		   | ((1 << KVM_REG_ARM_COPROC_SHIFT)-1)))
		return -ENOENT;

	switch (id & KVM_REG_ARM_DEMUX_ID_MASK) {
	case KVM_REG_ARM_DEMUX_ID_CCSIDR:
		if (KVM_REG_SIZE(id) != 4)
			return -ENOENT;
		val = (id & KVM_REG_ARM_DEMUX_VAL_MASK)
			>> KVM_REG_ARM_DEMUX_VAL_SHIFT;
		if (!is_valid_cache(val))
			return -ENOENT;

		return put_user(get_ccsidr(val), uval);
	default:
		return -ENOENT;
	}
}

static int demux_c15_set(u64 id, void __user *uaddr)
{
	u32 val, newval;
	u32 __user *uval = uaddr;

	/* Fail if we have unknown bits set. */
	if (id & ~(KVM_REG_ARCH_MASK|KVM_REG_SIZE_MASK|KVM_REG_ARM_COPROC_MASK
		   | ((1 << KVM_REG_ARM_COPROC_SHIFT)-1)))
		return -ENOENT;

	switch (id & KVM_REG_ARM_DEMUX_ID_MASK) {
	case KVM_REG_ARM_DEMUX_ID_CCSIDR:
		if (KVM_REG_SIZE(id) != 4)
			return -ENOENT;
		val = (id & KVM_REG_ARM_DEMUX_VAL_MASK)
			>> KVM_REG_ARM_DEMUX_VAL_SHIFT;
		if (!is_valid_cache(val))
			return -ENOENT;

		if (get_user(newval, uval))
			return -EFAULT;

		/* This is also invariant: you can't change it. */
		if (newval != get_ccsidr(val))
			return -EINVAL;
		return 0;
	default:
		return -ENOENT;
	}
}

int kvm_arm_sys_reg_get_reg(struct kvm_vcpu *vcpu, const struct kvm_one_reg *reg)
{
	const struct sys_reg_desc *r;
	void __user *uaddr = (void __user *)(unsigned long)reg->addr;

	if ((reg->id & KVM_REG_ARM_COPROC_MASK) == KVM_REG_ARM_DEMUX)
		return demux_c15_get(reg->id, uaddr);

	if (KVM_REG_SIZE(reg->id) != sizeof(__u64))
		return -ENOENT;

	r = index_to_sys_reg_desc(vcpu, reg->id);
	if (!r)
		return get_invariant_sys_reg(reg->id, uaddr);

	if (r->get_user)
		return (r->get_user)(vcpu, r, reg, uaddr);

	return reg_to_user(uaddr, &__vcpu_sys_reg(vcpu, r->reg), reg->id);
}

int kvm_arm_sys_reg_set_reg(struct kvm_vcpu *vcpu, const struct kvm_one_reg *reg)
{
	const struct sys_reg_desc *r;
	void __user *uaddr = (void __user *)(unsigned long)reg->addr;

	if ((reg->id & KVM_REG_ARM_COPROC_MASK) == KVM_REG_ARM_DEMUX)
		return demux_c15_set(reg->id, uaddr);

	if (KVM_REG_SIZE(reg->id) != sizeof(__u64))
		return -ENOENT;

	r = index_to_sys_reg_desc(vcpu, reg->id);
	if (!r)
		return set_invariant_sys_reg(reg->id, uaddr);

	if (r->set_user)
		return (r->set_user)(vcpu, r, reg, uaddr);

	return reg_from_user(&__vcpu_sys_reg(vcpu, r->reg), uaddr, reg->id);
}

static unsigned int num_demux_regs(void)
{
	unsigned int i, count = 0;

	for (i = 0; i < CSSELR_MAX; i++)
		if (is_valid_cache(i))
			count++;

	return count;
}

static int write_demux_regids(u64 __user *uindices)
{
	u64 val = KVM_REG_ARM64 | KVM_REG_SIZE_U32 | KVM_REG_ARM_DEMUX;
	unsigned int i;

	val |= KVM_REG_ARM_DEMUX_ID_CCSIDR;
	for (i = 0; i < CSSELR_MAX; i++) {
		if (!is_valid_cache(i))
			continue;
		if (put_user(val | i, uindices))
			return -EFAULT;
		uindices++;
	}
	return 0;
}

static u64 sys_reg_to_index(const struct sys_reg_desc *reg)
{
	return (KVM_REG_ARM64 | KVM_REG_SIZE_U64 |
		KVM_REG_ARM64_SYSREG |
		(reg->Op0 << KVM_REG_ARM64_SYSREG_OP0_SHIFT) |
		(reg->Op1 << KVM_REG_ARM64_SYSREG_OP1_SHIFT) |
		(reg->CRn << KVM_REG_ARM64_SYSREG_CRN_SHIFT) |
		(reg->CRm << KVM_REG_ARM64_SYSREG_CRM_SHIFT) |
		(reg->Op2 << KVM_REG_ARM64_SYSREG_OP2_SHIFT));
}

static bool copy_reg_to_user(const struct sys_reg_desc *reg, u64 __user **uind)
{
	if (!*uind)
		return true;

	if (put_user(sys_reg_to_index(reg), *uind))
		return false;

	(*uind)++;
	return true;
}

static int walk_one_sys_reg(const struct sys_reg_desc *rd,
			    u64 __user **uind,
			    unsigned int *total)
{
	/*
	 * Ignore registers we trap but don't save,
	 * and for which no custom user accessor is provided.
	 */
	if (!(rd->reg || rd->get_user))
		return 0;

	if (!copy_reg_to_user(rd, uind))
		return -EFAULT;

	(*total)++;
	return 0;
}

/* Assumed ordered tables, see kvm_sys_reg_table_init. */
static int walk_sys_regs(struct kvm_vcpu *vcpu, u64 __user *uind)
{
	const struct sys_reg_desc *i1, *i2, *end1, *end2;
	unsigned int total = 0;
	size_t num;
	int err;

	/* We check for duplicates here, to allow arch-specific overrides. */
	i1 = get_target_table(vcpu->arch.target, true, &num);
	end1 = i1 + num;
	i2 = sys_reg_descs;
	end2 = sys_reg_descs + ARRAY_SIZE(sys_reg_descs);

	BUG_ON(i1 == end1 || i2 == end2);

	/* Walk carefully, as both tables may refer to the same register. */
	while (i1 || i2) {
		int cmp = cmp_sys_reg(i1, i2);
		/* target-specific overrides generic entry. */
		if (cmp <= 0)
			err = walk_one_sys_reg(i1, &uind, &total);
		else
			err = walk_one_sys_reg(i2, &uind, &total);

		if (err)
			return err;

		if (cmp <= 0 && ++i1 == end1)
			i1 = NULL;
		if (cmp >= 0 && ++i2 == end2)
			i2 = NULL;
	}
	return total;
}

unsigned long kvm_arm_num_sys_reg_descs(struct kvm_vcpu *vcpu)
{
	return ARRAY_SIZE(invariant_sys_regs)
		+ num_demux_regs()
		+ walk_sys_regs(vcpu, (u64 __user *)NULL);
}

int kvm_arm_copy_sys_reg_indices(struct kvm_vcpu *vcpu, u64 __user *uindices)
{
	unsigned int i;
	int err;

	/* Then give them all the invariant registers' indices. */
	for (i = 0; i < ARRAY_SIZE(invariant_sys_regs); i++) {
		if (put_user(sys_reg_to_index(&invariant_sys_regs[i]), uindices))
			return -EFAULT;
		uindices++;
	}

	err = walk_sys_regs(vcpu, uindices);
	if (err < 0)
		return err;
	uindices += err;

	return write_demux_regids(uindices);
}

static int check_sysreg_table(const struct sys_reg_desc *table, unsigned int n)
{
	unsigned int i;

	for (i = 1; i < n; i++) {
		if (cmp_sys_reg(&table[i-1], &table[i]) >= 0) {
			kvm_err("sys_reg table %p out of order (%d)\n", table, i - 1);
			return 1;
		}
	}

	return 0;
}

void kvm_sys_reg_table_init(void)
{
	unsigned int i;
	struct sys_reg_desc clidr;

	/* Make sure tables are unique and in order. */
	BUG_ON(check_sysreg_table(sys_reg_descs, ARRAY_SIZE(sys_reg_descs)));
	BUG_ON(check_sysreg_table(cp14_regs, ARRAY_SIZE(cp14_regs)));
	BUG_ON(check_sysreg_table(cp14_64_regs, ARRAY_SIZE(cp14_64_regs)));
	BUG_ON(check_sysreg_table(cp15_regs, ARRAY_SIZE(cp15_regs)));
	BUG_ON(check_sysreg_table(cp15_64_regs, ARRAY_SIZE(cp15_64_regs)));
	BUG_ON(check_sysreg_table(invariant_sys_regs, ARRAY_SIZE(invariant_sys_regs)));

	/* We abuse the reset function to overwrite the table itself. */
	for (i = 0; i < ARRAY_SIZE(invariant_sys_regs); i++)
		invariant_sys_regs[i].reset(NULL, &invariant_sys_regs[i]);

	/*
	 * CLIDR format is awkward, so clean it up.  See ARM B4.1.20:
	 *
	 *   If software reads the Cache Type fields from Ctype1
	 *   upwards, once it has seen a value of 0b000, no caches
	 *   exist at further-out levels of the hierarchy. So, for
	 *   example, if Ctype3 is the first Cache Type field with a
	 *   value of 0b000, the values of Ctype4 to Ctype7 must be
	 *   ignored.
	 */
	get_clidr_el1(NULL, &clidr); /* Ugly... */
	cache_levels = clidr.val;
	for (i = 0; i < 7; i++)
		if (((cache_levels >> (i*3)) & 7) == 0)
			break;
	/* Clear all higher bits. */
	cache_levels &= (1 << (i*3))-1;
}

/**
 * kvm_reset_sys_regs - sets system registers to reset value
 * @vcpu: The VCPU pointer
 *
 * This function finds the right table above and sets the registers on the
 * virtual CPU struct to their architecturally defined reset values.
 */
void kvm_reset_sys_regs(struct kvm_vcpu *vcpu)
{
	size_t num;
	const struct sys_reg_desc *table;

	/* Catch someone adding a register without putting in reset entry. */
	memset(&vcpu->arch.ctxt.sys_regs, 0x42, sizeof(vcpu->arch.ctxt.sys_regs));

	/* Generic chip reset first (so target could override). */
	reset_sys_reg_descs(vcpu, sys_reg_descs, ARRAY_SIZE(sys_reg_descs));

	table = get_target_table(vcpu->arch.target, true, &num);
	reset_sys_reg_descs(vcpu, table, num);

	for (num = 1; num < NR_SYS_REGS; num++)
		if (__vcpu_sys_reg(vcpu, num) == 0x4242424242424242)
			panic("Didn't reset __vcpu_sys_reg(%zi)", num);
}<|MERGE_RESOLUTION|>--- conflicted
+++ resolved
@@ -1001,12 +1001,7 @@
 		val &= ~(0xfUL << ID_AA64PFR0_SVE_SHIFT);
 	} else if (id == SYS_ID_AA64MMFR1_EL1) {
 		if (val & (0xfUL << ID_AA64MMFR1_LOR_SHIFT))
-<<<<<<< HEAD
-			pr_err_once("kvm [%i]: LORegions unsupported for guests, suppressing\n",
-				    task_pid_nr(current));
-=======
 			kvm_debug("LORegions unsupported for guests, suppressing\n");
->>>>>>> 4b64487f
 
 		val &= ~(0xfUL << ID_AA64MMFR1_LOR_SHIFT);
 	}
