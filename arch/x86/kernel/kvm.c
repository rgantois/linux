--- conflicted
+++ resolved
@@ -233,11 +233,7 @@
 noinstr bool __kvm_handle_async_pf(struct pt_regs *regs, u32 token)
 {
 	u32 reason = kvm_read_and_reset_apf_flags();
-<<<<<<< HEAD
-	idtentry_state_t state;
-=======
 	irqentry_state_t state;
->>>>>>> adb334d1
 
 	switch (reason) {
 	case KVM_PV_REASON_PAGE_NOT_PRESENT:
@@ -247,11 +243,7 @@
 		return false;
 	}
 
-<<<<<<< HEAD
-	state = idtentry_enter(regs);
-=======
 	state = irqentry_enter(regs);
->>>>>>> adb334d1
 	instrumentation_begin();
 
 	/*
@@ -272,11 +264,7 @@
 	}
 
 	instrumentation_end();
-<<<<<<< HEAD
-	idtentry_exit(regs, state);
-=======
 	irqentry_exit(regs, state);
->>>>>>> adb334d1
 	return true;
 }
 
