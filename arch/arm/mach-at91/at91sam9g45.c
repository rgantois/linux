/*
 *  Chip-specific setup code for the AT91SAM9G45 family
 *
 *  Copyright (C) 2009 Atmel Corporation.
 *
 * This program is free software; you can redistribute it and/or modify
 * it under the terms of the GNU General Public License as published by
 * the Free Software Foundation; either version 2 of the License, or
 * (at your option) any later version.
 *
 */

#include <linux/module.h>
#include <linux/dma-mapping.h>

#include <asm/irq.h>
#include <asm/mach/arch.h>
#include <asm/mach/map.h>
#include <mach/at91sam9g45.h>
#include <mach/at91_pmc.h>
#include <mach/at91_rstc.h>
#include <mach/cpu.h>

#include "soc.h"
#include "generic.h"
#include "clock.h"
#include "sam9_smc.h"

/* --------------------------------------------------------------------
 *  Clocks
 * -------------------------------------------------------------------- */

/*
 * The peripheral clocks.
 */
static struct clk pioA_clk = {
	.name		= "pioA_clk",
	.pmc_mask	= 1 << AT91SAM9G45_ID_PIOA,
	.type		= CLK_TYPE_PERIPHERAL,
};
static struct clk pioB_clk = {
	.name		= "pioB_clk",
	.pmc_mask	= 1 << AT91SAM9G45_ID_PIOB,
	.type		= CLK_TYPE_PERIPHERAL,
};
static struct clk pioC_clk = {
	.name		= "pioC_clk",
	.pmc_mask	= 1 << AT91SAM9G45_ID_PIOC,
	.type		= CLK_TYPE_PERIPHERAL,
};
static struct clk pioDE_clk = {
	.name		= "pioDE_clk",
	.pmc_mask	= 1 << AT91SAM9G45_ID_PIODE,
	.type		= CLK_TYPE_PERIPHERAL,
};
static struct clk trng_clk = {
	.name		= "trng_clk",
	.pmc_mask	= 1 << AT91SAM9G45_ID_TRNG,
	.type		= CLK_TYPE_PERIPHERAL,
};
static struct clk usart0_clk = {
	.name		= "usart0_clk",
	.pmc_mask	= 1 << AT91SAM9G45_ID_US0,
	.type		= CLK_TYPE_PERIPHERAL,
};
static struct clk usart1_clk = {
	.name		= "usart1_clk",
	.pmc_mask	= 1 << AT91SAM9G45_ID_US1,
	.type		= CLK_TYPE_PERIPHERAL,
};
static struct clk usart2_clk = {
	.name		= "usart2_clk",
	.pmc_mask	= 1 << AT91SAM9G45_ID_US2,
	.type		= CLK_TYPE_PERIPHERAL,
};
static struct clk usart3_clk = {
	.name		= "usart3_clk",
	.pmc_mask	= 1 << AT91SAM9G45_ID_US3,
	.type		= CLK_TYPE_PERIPHERAL,
};
static struct clk mmc0_clk = {
	.name		= "mci0_clk",
	.pmc_mask	= 1 << AT91SAM9G45_ID_MCI0,
	.type		= CLK_TYPE_PERIPHERAL,
};
static struct clk twi0_clk = {
	.name		= "twi0_clk",
	.pmc_mask	= 1 << AT91SAM9G45_ID_TWI0,
	.type		= CLK_TYPE_PERIPHERAL,
};
static struct clk twi1_clk = {
	.name		= "twi1_clk",
	.pmc_mask	= 1 << AT91SAM9G45_ID_TWI1,
	.type		= CLK_TYPE_PERIPHERAL,
};
static struct clk spi0_clk = {
	.name		= "spi0_clk",
	.pmc_mask	= 1 << AT91SAM9G45_ID_SPI0,
	.type		= CLK_TYPE_PERIPHERAL,
};
static struct clk spi1_clk = {
	.name		= "spi1_clk",
	.pmc_mask	= 1 << AT91SAM9G45_ID_SPI1,
	.type		= CLK_TYPE_PERIPHERAL,
};
static struct clk ssc0_clk = {
	.name		= "ssc0_clk",
	.pmc_mask	= 1 << AT91SAM9G45_ID_SSC0,
	.type		= CLK_TYPE_PERIPHERAL,
};
static struct clk ssc1_clk = {
	.name		= "ssc1_clk",
	.pmc_mask	= 1 << AT91SAM9G45_ID_SSC1,
	.type		= CLK_TYPE_PERIPHERAL,
};
static struct clk tcb0_clk = {
	.name		= "tcb0_clk",
	.pmc_mask	= 1 << AT91SAM9G45_ID_TCB,
	.type		= CLK_TYPE_PERIPHERAL,
};
static struct clk pwm_clk = {
	.name		= "pwm_clk",
	.pmc_mask	= 1 << AT91SAM9G45_ID_PWMC,
	.type		= CLK_TYPE_PERIPHERAL,
};
static struct clk tsc_clk = {
	.name		= "tsc_clk",
	.pmc_mask	= 1 << AT91SAM9G45_ID_TSC,
	.type		= CLK_TYPE_PERIPHERAL,
};
static struct clk dma_clk = {
	.name		= "dma_clk",
	.pmc_mask	= 1 << AT91SAM9G45_ID_DMA,
	.type		= CLK_TYPE_PERIPHERAL,
};
static struct clk uhphs_clk = {
	.name		= "uhphs_clk",
	.pmc_mask	= 1 << AT91SAM9G45_ID_UHPHS,
	.type		= CLK_TYPE_PERIPHERAL,
};
static struct clk lcdc_clk = {
	.name		= "lcdc_clk",
	.pmc_mask	= 1 << AT91SAM9G45_ID_LCDC,
	.type		= CLK_TYPE_PERIPHERAL,
};
static struct clk ac97_clk = {
	.name		= "ac97_clk",
	.pmc_mask	= 1 << AT91SAM9G45_ID_AC97C,
	.type		= CLK_TYPE_PERIPHERAL,
};
static struct clk macb_clk = {
	.name		= "pclk",
	.pmc_mask	= 1 << AT91SAM9G45_ID_EMAC,
	.type		= CLK_TYPE_PERIPHERAL,
};
static struct clk isi_clk = {
	.name		= "isi_clk",
	.pmc_mask	= 1 << AT91SAM9G45_ID_ISI,
	.type		= CLK_TYPE_PERIPHERAL,
};
static struct clk udphs_clk = {
	.name		= "udphs_clk",
	.pmc_mask	= 1 << AT91SAM9G45_ID_UDPHS,
	.type		= CLK_TYPE_PERIPHERAL,
};
static struct clk mmc1_clk = {
	.name		= "mci1_clk",
	.pmc_mask	= 1 << AT91SAM9G45_ID_MCI1,
	.type		= CLK_TYPE_PERIPHERAL,
};

/* Video decoder clock - Only for sam9m10/sam9m11 */
static struct clk vdec_clk = {
	.name		= "vdec_clk",
	.pmc_mask	= 1 << AT91SAM9G45_ID_VDEC,
	.type		= CLK_TYPE_PERIPHERAL,
};

static struct clk *periph_clocks[] __initdata = {
	&pioA_clk,
	&pioB_clk,
	&pioC_clk,
	&pioDE_clk,
	&trng_clk,
	&usart0_clk,
	&usart1_clk,
	&usart2_clk,
	&usart3_clk,
	&mmc0_clk,
	&twi0_clk,
	&twi1_clk,
	&spi0_clk,
	&spi1_clk,
	&ssc0_clk,
	&ssc1_clk,
	&tcb0_clk,
	&pwm_clk,
	&tsc_clk,
	&dma_clk,
	&uhphs_clk,
	&lcdc_clk,
	&ac97_clk,
	&macb_clk,
	&isi_clk,
	&udphs_clk,
	&mmc1_clk,
	// irq0
};

static struct clk_lookup periph_clocks_lookups[] = {
	/* One additional fake clock for macb_hclk */
	CLKDEV_CON_ID("hclk", &macb_clk),
	/* One additional fake clock for ohci */
	CLKDEV_CON_ID("ohci_clk", &uhphs_clk),
	CLKDEV_CON_DEV_ID("ehci_clk", "atmel-ehci", &uhphs_clk),
	CLKDEV_CON_DEV_ID("hclk", "atmel_usba_udc", &utmi_clk),
	CLKDEV_CON_DEV_ID("pclk", "atmel_usba_udc", &udphs_clk),
	CLKDEV_CON_DEV_ID("mci_clk", "atmel_mci.0", &mmc0_clk),
	CLKDEV_CON_DEV_ID("mci_clk", "atmel_mci.1", &mmc1_clk),
	CLKDEV_CON_DEV_ID("spi_clk", "atmel_spi.0", &spi0_clk),
	CLKDEV_CON_DEV_ID("spi_clk", "atmel_spi.1", &spi1_clk),
	CLKDEV_CON_DEV_ID("t0_clk", "atmel_tcb.0", &tcb0_clk),
	CLKDEV_CON_DEV_ID("t0_clk", "atmel_tcb.1", &tcb0_clk),
	CLKDEV_CON_DEV_ID("pclk", "ssc.0", &ssc0_clk),
	CLKDEV_CON_DEV_ID("pclk", "ssc.1", &ssc1_clk),
	CLKDEV_CON_DEV_ID(NULL, "atmel-trng", &trng_clk),
	/* more usart lookup table for DT entries */
	CLKDEV_CON_DEV_ID("usart", "ffffee00.serial", &mck),
	CLKDEV_CON_DEV_ID("usart", "fff8c000.serial", &usart0_clk),
	CLKDEV_CON_DEV_ID("usart", "fff90000.serial", &usart1_clk),
	CLKDEV_CON_DEV_ID("usart", "fff94000.serial", &usart2_clk),
	CLKDEV_CON_DEV_ID("usart", "fff98000.serial", &usart3_clk),
	/* fake hclk clock */
	CLKDEV_CON_DEV_ID("hclk", "at91_ohci", &uhphs_clk),
	CLKDEV_CON_ID("pioA", &pioA_clk),
	CLKDEV_CON_ID("pioB", &pioB_clk),
	CLKDEV_CON_ID("pioC", &pioC_clk),
	CLKDEV_CON_ID("pioD", &pioDE_clk),
	CLKDEV_CON_ID("pioE", &pioDE_clk),
};

static struct clk_lookup usart_clocks_lookups[] = {
	CLKDEV_CON_DEV_ID("usart", "atmel_usart.0", &mck),
	CLKDEV_CON_DEV_ID("usart", "atmel_usart.1", &usart0_clk),
	CLKDEV_CON_DEV_ID("usart", "atmel_usart.2", &usart1_clk),
	CLKDEV_CON_DEV_ID("usart", "atmel_usart.3", &usart2_clk),
	CLKDEV_CON_DEV_ID("usart", "atmel_usart.4", &usart3_clk),
};

/*
 * The two programmable clocks.
 * You must configure pin multiplexing to bring these signals out.
 */
static struct clk pck0 = {
	.name		= "pck0",
	.pmc_mask	= AT91_PMC_PCK0,
	.type		= CLK_TYPE_PROGRAMMABLE,
	.id		= 0,
};
static struct clk pck1 = {
	.name		= "pck1",
	.pmc_mask	= AT91_PMC_PCK1,
	.type		= CLK_TYPE_PROGRAMMABLE,
	.id		= 1,
};

static void __init at91sam9g45_register_clocks(void)
{
	int i;

	for (i = 0; i < ARRAY_SIZE(periph_clocks); i++)
		clk_register(periph_clocks[i]);

	clkdev_add_table(periph_clocks_lookups,
			 ARRAY_SIZE(periph_clocks_lookups));
	clkdev_add_table(usart_clocks_lookups,
			 ARRAY_SIZE(usart_clocks_lookups));

	if (cpu_is_at91sam9m10() || cpu_is_at91sam9m11())
		clk_register(&vdec_clk);

	clk_register(&pck0);
	clk_register(&pck1);
}

static struct clk_lookup console_clock_lookup;

void __init at91sam9g45_set_console_clock(int id)
{
	if (id >= ARRAY_SIZE(usart_clocks_lookups))
		return;

	console_clock_lookup.con_id = "usart";
	console_clock_lookup.clk = usart_clocks_lookups[id].clk;
	clkdev_add(&console_clock_lookup);
}

/* --------------------------------------------------------------------
 *  GPIO
 * -------------------------------------------------------------------- */

static struct at91_gpio_bank at91sam9g45_gpio[] __initdata = {
	{
		.id		= AT91SAM9G45_ID_PIOA,
		.regbase	= AT91SAM9G45_BASE_PIOA,
	}, {
		.id		= AT91SAM9G45_ID_PIOB,
		.regbase	= AT91SAM9G45_BASE_PIOB,
	}, {
		.id		= AT91SAM9G45_ID_PIOC,
		.regbase	= AT91SAM9G45_BASE_PIOC,
	}, {
		.id		= AT91SAM9G45_ID_PIODE,
		.regbase	= AT91SAM9G45_BASE_PIOD,
	}, {
		.id		= AT91SAM9G45_ID_PIODE,
		.regbase	= AT91SAM9G45_BASE_PIOE,
	}
};

static void at91sam9g45_restart(char mode, const char *cmd)
{
	at91_sys_write(AT91_RSTC_CR, AT91_RSTC_KEY | AT91_RSTC_PROCRST | AT91_RSTC_PERRST);
}

/* --------------------------------------------------------------------
 *  AT91SAM9G45 processor initialization
 * -------------------------------------------------------------------- */

static void __init at91sam9g45_map_io(void)
{
	at91_init_sram(0, AT91SAM9G45_SRAM_BASE, AT91SAM9G45_SRAM_SIZE);
	init_consistent_dma_size(SZ_4M);
}

static void __init at91sam9g45_ioremap_registers(void)
{
	at91_ioremap_shdwc(AT91SAM9G45_BASE_SHDWC);
	at91sam926x_ioremap_pit(AT91SAM9G45_BASE_PIT);
	at91sam9_ioremap_smc(0, AT91SAM9G45_BASE_SMC);
}

static void __init at91sam9g45_initialize(void)
{
<<<<<<< HEAD
	at91_arch_reset = at91sam9g45_reset;
=======
	arm_pm_restart = at91sam9g45_restart;
	pm_power_off = at91sam9g45_poweroff;
>>>>>>> 0575fb75
	at91_extern_irq = (1 << AT91SAM9G45_ID_IRQ0);

	/* Register GPIO subsystem */
	at91_gpio_init(at91sam9g45_gpio, 5);
}

/* --------------------------------------------------------------------
 *  Interrupt initialization
 * -------------------------------------------------------------------- */

/*
 * The default interrupt priority levels (0 = lowest, 7 = highest).
 */
static unsigned int at91sam9g45_default_irq_priority[NR_AIC_IRQS] __initdata = {
	7,	/* Advanced Interrupt Controller (FIQ) */
	7,	/* System Peripherals */
	1,	/* Parallel IO Controller A */
	1,	/* Parallel IO Controller B */
	1,	/* Parallel IO Controller C */
	1,	/* Parallel IO Controller D and E */
	0,
	5,	/* USART 0 */
	5,	/* USART 1 */
	5,	/* USART 2 */
	5,	/* USART 3 */
	0,	/* Multimedia Card Interface 0 */
	6,	/* Two-Wire Interface 0 */
	6,	/* Two-Wire Interface 1 */
	5,	/* Serial Peripheral Interface 0 */
	5,	/* Serial Peripheral Interface 1 */
	4,	/* Serial Synchronous Controller 0 */
	4,	/* Serial Synchronous Controller 1 */
	0,	/* Timer Counter 0, 1, 2, 3, 4 and 5 */
	0,	/* Pulse Width Modulation Controller */
	0,	/* Touch Screen Controller */
	0,	/* DMA Controller */
	2,	/* USB Host High Speed port */
	3,	/* LDC Controller */
	5,	/* AC97 Controller */
	3,	/* Ethernet */
	0,	/* Image Sensor Interface */
	2,	/* USB Device High speed port */
	0,
	0,	/* Multimedia Card Interface 1 */
	0,
	0,	/* Advanced Interrupt Controller (IRQ0) */
};

struct at91_init_soc __initdata at91sam9g45_soc = {
	.map_io = at91sam9g45_map_io,
	.default_irq_priority = at91sam9g45_default_irq_priority,
	.ioremap_registers = at91sam9g45_ioremap_registers,
	.register_clocks = at91sam9g45_register_clocks,
	.init = at91sam9g45_initialize,
};<|MERGE_RESOLUTION|>--- conflicted
+++ resolved
@@ -342,12 +342,7 @@
 
 static void __init at91sam9g45_initialize(void)
 {
-<<<<<<< HEAD
-	at91_arch_reset = at91sam9g45_reset;
-=======
 	arm_pm_restart = at91sam9g45_restart;
-	pm_power_off = at91sam9g45_poweroff;
->>>>>>> 0575fb75
 	at91_extern_irq = (1 << AT91SAM9G45_ID_IRQ0);
 
 	/* Register GPIO subsystem */
