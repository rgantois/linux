--- conflicted
+++ resolved
@@ -58,11 +58,6 @@
 	};
 };
 
-<<<<<<< HEAD
-&mdio {
-	status = "okay";
-
-=======
 &nand {
 	pinctrl-0 = <&pmx_nand>;
 	pinctrl-names = "default";
@@ -88,7 +83,6 @@
 &mdio {
 	status = "okay";
 
->>>>>>> d8ec26d7
 	ethphy0: ethernet-phy@8 {
 		device_type = "ethernet-phy";
 		reg = <8>;
