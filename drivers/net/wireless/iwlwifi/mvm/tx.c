/******************************************************************************
 *
 * This file is provided under a dual BSD/GPLv2 license.  When using or
 * redistributing this file, you may do so under either license.
 *
 * GPL LICENSE SUMMARY
 *
 * Copyright(c) 2012 - 2014 Intel Corporation. All rights reserved.
 *
 * This program is free software; you can redistribute it and/or modify
 * it under the terms of version 2 of the GNU General Public License as
 * published by the Free Software Foundation.
 *
 * This program is distributed in the hope that it will be useful, but
 * WITHOUT ANY WARRANTY; without even the implied warranty of
 * MERCHANTABILITY or FITNESS FOR A PARTICULAR PURPOSE.  See the GNU
 * General Public License for more details.
 *
 * You should have received a copy of the GNU General Public License
 * along with this program; if not, write to the Free Software
 * Foundation, Inc., 51 Franklin Street, Fifth Floor, Boston, MA 02110,
 * USA
 *
 * The full GNU General Public License is included in this distribution
 * in the file called COPYING.
 *
 * Contact Information:
 *  Intel Linux Wireless <ilw@linux.intel.com>
 * Intel Corporation, 5200 N.E. Elam Young Parkway, Hillsboro, OR 97124-6497
 *
 * BSD LICENSE
 *
 * Copyright(c) 2012 - 2014 Intel Corporation. All rights reserved.
 * All rights reserved.
 *
 * Redistribution and use in source and binary forms, with or without
 * modification, are permitted provided that the following conditions
 * are met:
 *
 *  * Redistributions of source code must retain the above copyright
 *    notice, this list of conditions and the following disclaimer.
 *  * Redistributions in binary form must reproduce the above copyright
 *    notice, this list of conditions and the following disclaimer in
 *    the documentation and/or other materials provided with the
 *    distribution.
 *  * Neither the name Intel Corporation nor the names of its
 *    contributors may be used to endorse or promote products derived
 *    from this software without specific prior written permission.
 *
 * THIS SOFTWARE IS PROVIDED BY THE COPYRIGHT HOLDERS AND CONTRIBUTORS
 * "AS IS" AND ANY EXPRESS OR IMPLIED WARRANTIES, INCLUDING, BUT NOT
 * LIMITED TO, THE IMPLIED WARRANTIES OF MERCHANTABILITY AND FITNESS FOR
 * A PARTICULAR PURPOSE ARE DISCLAIMED. IN NO EVENT SHALL THE COPYRIGHT
 * OWNER OR CONTRIBUTORS BE LIABLE FOR ANY DIRECT, INDIRECT, INCIDENTAL,
 * SPECIAL, EXEMPLARY, OR CONSEQUENTIAL DAMAGES (INCLUDING, BUT NOT
 * LIMITED TO, PROCUREMENT OF SUBSTITUTE GOODS OR SERVICES; LOSS OF USE,
 * DATA, OR PROFITS; OR BUSINESS INTERRUPTION) HOWEVER CAUSED AND ON ANY
 * THEORY OF LIABILITY, WHETHER IN CONTRACT, STRICT LIABILITY, OR TORT
 * (INCLUDING NEGLIGENCE OR OTHERWISE) ARISING IN ANY WAY OUT OF THE USE
 * OF THIS SOFTWARE, EVEN IF ADVISED OF THE POSSIBILITY OF SUCH DAMAGE.
 *
 *****************************************************************************/
#include <linux/ieee80211.h>
#include <linux/etherdevice.h>

#include "iwl-trans.h"
#include "iwl-eeprom-parse.h"
#include "mvm.h"
#include "sta.h"

/*
 * Sets most of the Tx cmd's fields
 */
static void iwl_mvm_set_tx_cmd(struct iwl_mvm *mvm, struct sk_buff *skb,
			       struct iwl_tx_cmd *tx_cmd,
			       struct ieee80211_tx_info *info, u8 sta_id)
{
	struct ieee80211_hdr *hdr = (void *)skb->data;
	__le16 fc = hdr->frame_control;
	u32 tx_flags = le32_to_cpu(tx_cmd->tx_flags);
	u32 len = skb->len + FCS_LEN;

	if (!(info->flags & IEEE80211_TX_CTL_NO_ACK))
		tx_flags |= TX_CMD_FLG_ACK;
	else
		tx_flags &= ~TX_CMD_FLG_ACK;

	if (ieee80211_is_probe_resp(fc))
		tx_flags |= TX_CMD_FLG_TSF;
	else if (ieee80211_is_back_req(fc))
		tx_flags |= TX_CMD_FLG_ACK | TX_CMD_FLG_BAR;

	/* High prio packet (wrt. BT coex) if it is EAPOL, MCAST or MGMT */
	if (info->band == IEEE80211_BAND_2GHZ &&
	    (info->control.flags & IEEE80211_TX_CTRL_PORT_CTRL_PROTO ||
	     is_multicast_ether_addr(hdr->addr1) ||
	     ieee80211_is_back_req(fc) || ieee80211_is_mgmt(fc)))
		tx_flags |= TX_CMD_FLG_BT_DIS;

	if (ieee80211_has_morefrags(fc))
		tx_flags |= TX_CMD_FLG_MORE_FRAG;

	if (ieee80211_is_data_qos(fc)) {
		u8 *qc = ieee80211_get_qos_ctl(hdr);
		tx_cmd->tid_tspec = qc[0] & 0xf;
		tx_flags &= ~TX_CMD_FLG_SEQ_CTL;
	} else {
		tx_cmd->tid_tspec = IWL_TID_NON_QOS;
		if (info->flags & IEEE80211_TX_CTL_ASSIGN_SEQ)
			tx_flags |= TX_CMD_FLG_SEQ_CTL;
		else
			tx_flags &= ~TX_CMD_FLG_SEQ_CTL;
	}

	if (ieee80211_is_mgmt(fc)) {
		if (ieee80211_is_assoc_req(fc) || ieee80211_is_reassoc_req(fc))
			tx_cmd->pm_frame_timeout = cpu_to_le16(3);
		else
			tx_cmd->pm_frame_timeout = cpu_to_le16(2);

		/* The spec allows Action frames in A-MPDU, we don't support
		 * it
		 */
		WARN_ON_ONCE(info->flags & IEEE80211_TX_CTL_AMPDU);
	} else if (skb->protocol == cpu_to_be16(ETH_P_PAE)) {
		tx_cmd->pm_frame_timeout = cpu_to_le16(2);
	} else {
		tx_cmd->pm_frame_timeout = 0;
	}

	if (info->flags & IEEE80211_TX_CTL_AMPDU)
		tx_flags |= TX_CMD_FLG_PROT_REQUIRE;

	if (ieee80211_is_data(fc) && len > mvm->rts_threshold &&
	    !is_multicast_ether_addr(ieee80211_get_DA(hdr)))
		tx_flags |= TX_CMD_FLG_PROT_REQUIRE;

	tx_cmd->driver_txop = 0;
	tx_cmd->tx_flags = cpu_to_le32(tx_flags);
	/* Total # bytes to be transmitted */
	tx_cmd->len = cpu_to_le16((u16)skb->len);
	tx_cmd->next_frame_len = 0;
	tx_cmd->life_time = cpu_to_le32(TX_CMD_LIFE_TIME_INFINITE);
	tx_cmd->sta_id = sta_id;
}

/*
 * Sets the fields in the Tx cmd that are rate related
 */
static void iwl_mvm_set_tx_cmd_rate(struct iwl_mvm *mvm,
				    struct iwl_tx_cmd *tx_cmd,
				    struct ieee80211_tx_info *info,
				    struct ieee80211_sta *sta,
				    __le16 fc)
{
	u32 rate_flags;
	int rate_idx;
	u8 rate_plcp;

	/* Set retry limit on RTS packets */
	tx_cmd->rts_retry_limit = IWL_RTS_DFAULT_RETRY_LIMIT;

	/* Set retry limit on DATA packets and Probe Responses*/
	if (ieee80211_is_probe_resp(fc)) {
		tx_cmd->data_retry_limit = IWL_MGMT_DFAULT_RETRY_LIMIT;
		tx_cmd->rts_retry_limit =
			min(tx_cmd->data_retry_limit, tx_cmd->rts_retry_limit);
	} else if (ieee80211_is_back_req(fc)) {
		tx_cmd->data_retry_limit = IWL_BAR_DFAULT_RETRY_LIMIT;
	} else {
		tx_cmd->data_retry_limit = IWL_DEFAULT_TX_RETRY;
	}

	/*
	 * for data packets, rate info comes from the table inside the fw. This
	 * table is controlled by LINK_QUALITY commands
	 */

	if (ieee80211_is_data(fc) && sta) {
		tx_cmd->initial_rate_index = 0;
		tx_cmd->tx_flags |= cpu_to_le32(TX_CMD_FLG_STA_RATE);
		return;
	} else if (ieee80211_is_back_req(fc)) {
		tx_cmd->tx_flags |=
			cpu_to_le32(TX_CMD_FLG_ACK | TX_CMD_FLG_BAR);
	}

	/* HT rate doesn't make sense for a non data frame */
	WARN_ONCE(info->control.rates[0].flags & IEEE80211_TX_RC_MCS,
		  "Got an HT rate for a non data frame 0x%x\n",
		  info->control.rates[0].flags);

	rate_idx = info->control.rates[0].idx;
	/* if the rate isn't a well known legacy rate, take the lowest one */
	if (rate_idx < 0 || rate_idx > IWL_RATE_COUNT_LEGACY)
		rate_idx = rate_lowest_index(
				&mvm->nvm_data->bands[info->band], sta);

	/* For 5 GHZ band, remap mac80211 rate indices into driver indices */
	if (info->band == IEEE80211_BAND_5GHZ)
		rate_idx += IWL_FIRST_OFDM_RATE;

	/* For 2.4 GHZ band, check that there is no need to remap */
	BUILD_BUG_ON(IWL_FIRST_CCK_RATE != 0);

	/* Get PLCP rate for tx_cmd->rate_n_flags */
	rate_plcp = iwl_mvm_mac80211_idx_to_hwrate(rate_idx);

	mvm->mgmt_last_antenna_idx =
		iwl_mvm_next_antenna(mvm, iwl_fw_valid_tx_ant(mvm->fw),
				     mvm->mgmt_last_antenna_idx);
	rate_flags = BIT(mvm->mgmt_last_antenna_idx) << RATE_MCS_ANT_POS;

	/* Set CCK flag as needed */
	if ((rate_idx >= IWL_FIRST_CCK_RATE) && (rate_idx <= IWL_LAST_CCK_RATE))
		rate_flags |= RATE_MCS_CCK_MSK;

	/* Set the rate in the TX cmd */
	tx_cmd->rate_n_flags = cpu_to_le32((u32)rate_plcp | rate_flags);
}

/*
 * Sets the fields in the Tx cmd that are crypto related
 */
static void iwl_mvm_set_tx_cmd_crypto(struct iwl_mvm *mvm,
				      struct ieee80211_tx_info *info,
				      struct iwl_tx_cmd *tx_cmd,
				      struct sk_buff *skb_frag)
{
	struct ieee80211_key_conf *keyconf = info->control.hw_key;

	switch (keyconf->cipher) {
	case WLAN_CIPHER_SUITE_CCMP:
		tx_cmd->sec_ctl = TX_CMD_SEC_CCM;
		memcpy(tx_cmd->key, keyconf->key, keyconf->keylen);
		if (info->flags & IEEE80211_TX_CTL_AMPDU)
			tx_cmd->tx_flags |= cpu_to_le32(TX_CMD_FLG_CCMP_AGG);
		break;

	case WLAN_CIPHER_SUITE_TKIP:
		tx_cmd->sec_ctl = TX_CMD_SEC_TKIP;
		ieee80211_get_tkip_p2k(keyconf, skb_frag, tx_cmd->key);
		break;

	case WLAN_CIPHER_SUITE_WEP104:
		tx_cmd->sec_ctl |= TX_CMD_SEC_KEY128;
		/* fall through */
	case WLAN_CIPHER_SUITE_WEP40:
		tx_cmd->sec_ctl |= TX_CMD_SEC_WEP |
			((keyconf->keyidx << TX_CMD_SEC_WEP_KEY_IDX_POS) &
			  TX_CMD_SEC_WEP_KEY_IDX_MSK);

		memcpy(&tx_cmd->key[3], keyconf->key, keyconf->keylen);
		break;
	default:
		tx_cmd->sec_ctl |= TX_CMD_SEC_EXT;
	}
}

/*
 * Allocates and sets the Tx cmd the driver data pointers in the skb
 */
static struct iwl_device_cmd *
iwl_mvm_set_tx_params(struct iwl_mvm *mvm, struct sk_buff *skb,
		      struct ieee80211_sta *sta, u8 sta_id)
{
	struct ieee80211_hdr *hdr = (struct ieee80211_hdr *)skb->data;
	struct ieee80211_tx_info *info = IEEE80211_SKB_CB(skb);
	struct iwl_device_cmd *dev_cmd;
	struct iwl_tx_cmd *tx_cmd;

	dev_cmd = iwl_trans_alloc_tx_cmd(mvm->trans);

	if (unlikely(!dev_cmd))
		return NULL;

	memset(dev_cmd, 0, sizeof(*dev_cmd));
	dev_cmd->hdr.cmd = TX_CMD;
	tx_cmd = (struct iwl_tx_cmd *)dev_cmd->payload;

	if (info->control.hw_key)
		iwl_mvm_set_tx_cmd_crypto(mvm, info, tx_cmd, skb);

	iwl_mvm_set_tx_cmd(mvm, skb, tx_cmd, info, sta_id);

	iwl_mvm_set_tx_cmd_rate(mvm, tx_cmd, info, sta, hdr->frame_control);

	memset(&info->status, 0, sizeof(info->status));

	info->driver_data[0] = NULL;
	info->driver_data[1] = dev_cmd;

	return dev_cmd;
}

int iwl_mvm_tx_skb_non_sta(struct iwl_mvm *mvm, struct sk_buff *skb)
{
	struct ieee80211_hdr *hdr = (struct ieee80211_hdr *)skb->data;
	struct ieee80211_tx_info *info = IEEE80211_SKB_CB(skb);
	struct iwl_device_cmd *dev_cmd;
	struct iwl_tx_cmd *tx_cmd;
	u8 sta_id;

	if (WARN_ON_ONCE(info->flags & IEEE80211_TX_CTL_AMPDU))
		return -1;

	if (WARN_ON_ONCE(info->flags & IEEE80211_TX_CTL_SEND_AFTER_DTIM &&
			 (!info->control.vif ||
			  info->hw_queue != info->control.vif->cab_queue)))
		return -1;

	/*
	 * If the interface on which frame is sent is the P2P_DEVICE
	 * or an AP/GO interface use the broadcast station associated
	 * with it; otherwise use the AUX station.
	 */
	if (info->control.vif &&
	    (info->control.vif->type == NL80211_IFTYPE_P2P_DEVICE ||
	     info->control.vif->type == NL80211_IFTYPE_AP)) {
		struct iwl_mvm_vif *mvmvif =
			iwl_mvm_vif_from_mac80211(info->control.vif);
		sta_id = mvmvif->bcast_sta.sta_id;
	} else {
		sta_id = mvm->aux_sta.sta_id;
	}

	IWL_DEBUG_TX(mvm, "station Id %d, queue=%d\n", sta_id, info->hw_queue);

	dev_cmd = iwl_mvm_set_tx_params(mvm, skb, NULL, sta_id);
	if (!dev_cmd)
		return -1;

	/* From now on, we cannot access info->control */
	tx_cmd = (struct iwl_tx_cmd *)dev_cmd->payload;

	/* Copy MAC header from skb into command buffer */
	memcpy(tx_cmd->hdr, hdr, ieee80211_hdrlen(hdr->frame_control));

	if (iwl_trans_tx(mvm->trans, skb, dev_cmd, info->hw_queue)) {
		iwl_trans_free_tx_cmd(mvm->trans, dev_cmd);
		return -1;
	}

	return 0;
}

/*
 * Sets the fields in the Tx cmd that are crypto related
 */
int iwl_mvm_tx_skb(struct iwl_mvm *mvm, struct sk_buff *skb,
		   struct ieee80211_sta *sta)
{
	struct ieee80211_hdr *hdr = (struct ieee80211_hdr *)skb->data;
	struct ieee80211_tx_info *info = IEEE80211_SKB_CB(skb);
	struct iwl_mvm_sta *mvmsta;
	struct iwl_device_cmd *dev_cmd;
	struct iwl_tx_cmd *tx_cmd;
	__le16 fc;
	u16 seq_number = 0;
	u8 tid = IWL_MAX_TID_COUNT;
	u8 txq_id = info->hw_queue;
	bool is_data_qos = false, is_ampdu = false;

	mvmsta = iwl_mvm_sta_from_mac80211(sta);
	fc = hdr->frame_control;

	if (WARN_ON_ONCE(!mvmsta))
		return -1;

	if (WARN_ON_ONCE(mvmsta->sta_id == IWL_MVM_STATION_COUNT))
		return -1;

	dev_cmd = iwl_mvm_set_tx_params(mvm, skb, sta, mvmsta->sta_id);
	if (!dev_cmd)
		goto drop;

	tx_cmd = (struct iwl_tx_cmd *)dev_cmd->payload;
	/* From now on, we cannot access info->control */

	spin_lock(&mvmsta->lock);

	if (ieee80211_is_data_qos(fc) && !ieee80211_is_qos_nullfunc(fc)) {
		u8 *qc = NULL;
		qc = ieee80211_get_qos_ctl(hdr);
		tid = qc[0] & IEEE80211_QOS_CTL_TID_MASK;
		if (WARN_ON_ONCE(tid >= IWL_MAX_TID_COUNT))
			goto drop_unlock_sta;

		seq_number = mvmsta->tid_data[tid].seq_number;
		seq_number &= IEEE80211_SCTL_SEQ;
		hdr->seq_ctrl &= cpu_to_le16(IEEE80211_SCTL_FRAG);
		hdr->seq_ctrl |= cpu_to_le16(seq_number);
		is_data_qos = true;
		is_ampdu = info->flags & IEEE80211_TX_CTL_AMPDU;
	}

	/* Copy MAC header from skb into command buffer */
	memcpy(tx_cmd->hdr, hdr, ieee80211_hdrlen(fc));

	WARN_ON_ONCE(info->flags & IEEE80211_TX_CTL_SEND_AFTER_DTIM);

	if (is_ampdu) {
		if (WARN_ON_ONCE(mvmsta->tid_data[tid].state != IWL_AGG_ON))
			goto drop_unlock_sta;
		txq_id = mvmsta->tid_data[tid].txq_id;
	}

	IWL_DEBUG_TX(mvm, "TX to [%d|%d] Q:%d - seq: 0x%x\n", mvmsta->sta_id,
		     tid, txq_id, IEEE80211_SEQ_TO_SN(seq_number));

	if (iwl_trans_tx(mvm->trans, skb, dev_cmd, txq_id))
		goto drop_unlock_sta;

	if (is_data_qos && !ieee80211_has_morefrags(fc))
		mvmsta->tid_data[tid].seq_number = seq_number + 0x10;

	spin_unlock(&mvmsta->lock);

	if (txq_id < mvm->first_agg_queue)
		atomic_inc(&mvm->pending_frames[mvmsta->sta_id]);

	return 0;

drop_unlock_sta:
	iwl_trans_free_tx_cmd(mvm->trans, dev_cmd);
	spin_unlock(&mvmsta->lock);
drop:
	return -1;
}

static void iwl_mvm_check_ratid_empty(struct iwl_mvm *mvm,
				      struct ieee80211_sta *sta, u8 tid)
{
	struct iwl_mvm_sta *mvmsta = iwl_mvm_sta_from_mac80211(sta);
	struct iwl_mvm_tid_data *tid_data = &mvmsta->tid_data[tid];
	struct ieee80211_vif *vif = mvmsta->vif;

	lockdep_assert_held(&mvmsta->lock);

	if (tid_data->ssn != tid_data->next_reclaimed)
		return;

	switch (tid_data->state) {
	case IWL_EMPTYING_HW_QUEUE_ADDBA:
		IWL_DEBUG_TX_QUEUES(mvm,
				    "Can continue addBA flow ssn = next_recl = %d\n",
				    tid_data->next_reclaimed);
		tid_data->state = IWL_AGG_STARTING;
		ieee80211_start_tx_ba_cb_irqsafe(vif, sta->addr, tid);
		break;

	case IWL_EMPTYING_HW_QUEUE_DELBA:
		IWL_DEBUG_TX_QUEUES(mvm,
				    "Can continue DELBA flow ssn = next_recl = %d\n",
				    tid_data->next_reclaimed);
		iwl_trans_txq_disable(mvm->trans, tid_data->txq_id);
		tid_data->state = IWL_AGG_OFF;
		/*
		 * we can't hold the mutex - but since we are after a sequence
		 * point (call to iwl_trans_txq_disable), so we don't even need
		 * a memory barrier.
		 */
		mvm->queue_to_mac80211[tid_data->txq_id] =
					IWL_INVALID_MAC80211_QUEUE;
		ieee80211_stop_tx_ba_cb_irqsafe(vif, sta->addr, tid);
		break;

	default:
		break;
	}
}

#ifdef CONFIG_IWLWIFI_DEBUG
const char *iwl_mvm_get_tx_fail_reason(u32 status)
{
#define TX_STATUS_FAIL(x) case TX_STATUS_FAIL_ ## x: return #x
#define TX_STATUS_POSTPONE(x) case TX_STATUS_POSTPONE_ ## x: return #x

	switch (status & TX_STATUS_MSK) {
	case TX_STATUS_SUCCESS:
		return "SUCCESS";
	TX_STATUS_POSTPONE(DELAY);
	TX_STATUS_POSTPONE(FEW_BYTES);
	TX_STATUS_POSTPONE(BT_PRIO);
	TX_STATUS_POSTPONE(QUIET_PERIOD);
	TX_STATUS_POSTPONE(CALC_TTAK);
	TX_STATUS_FAIL(INTERNAL_CROSSED_RETRY);
	TX_STATUS_FAIL(SHORT_LIMIT);
	TX_STATUS_FAIL(LONG_LIMIT);
	TX_STATUS_FAIL(UNDERRUN);
	TX_STATUS_FAIL(DRAIN_FLOW);
	TX_STATUS_FAIL(RFKILL_FLUSH);
	TX_STATUS_FAIL(LIFE_EXPIRE);
	TX_STATUS_FAIL(DEST_PS);
	TX_STATUS_FAIL(HOST_ABORTED);
	TX_STATUS_FAIL(BT_RETRY);
	TX_STATUS_FAIL(STA_INVALID);
	TX_STATUS_FAIL(FRAG_DROPPED);
	TX_STATUS_FAIL(TID_DISABLE);
	TX_STATUS_FAIL(FIFO_FLUSHED);
	TX_STATUS_FAIL(SMALL_CF_POLL);
	TX_STATUS_FAIL(FW_DROP);
	TX_STATUS_FAIL(STA_COLOR_MISMATCH);
	}

	return "UNKNOWN";

#undef TX_STATUS_FAIL
#undef TX_STATUS_POSTPONE
}
#endif /* CONFIG_IWLWIFI_DEBUG */

void iwl_mvm_hwrate_to_tx_rate(u32 rate_n_flags,
			       enum ieee80211_band band,
			       struct ieee80211_tx_rate *r)
{
	if (rate_n_flags & RATE_HT_MCS_GF_MSK)
		r->flags |= IEEE80211_TX_RC_GREEN_FIELD;
	switch (rate_n_flags & RATE_MCS_CHAN_WIDTH_MSK) {
	case RATE_MCS_CHAN_WIDTH_20:
		break;
	case RATE_MCS_CHAN_WIDTH_40:
		r->flags |= IEEE80211_TX_RC_40_MHZ_WIDTH;
		break;
	case RATE_MCS_CHAN_WIDTH_80:
		r->flags |= IEEE80211_TX_RC_80_MHZ_WIDTH;
		break;
	case RATE_MCS_CHAN_WIDTH_160:
		r->flags |= IEEE80211_TX_RC_160_MHZ_WIDTH;
		break;
	}
	if (rate_n_flags & RATE_MCS_SGI_MSK)
		r->flags |= IEEE80211_TX_RC_SHORT_GI;
	if (rate_n_flags & RATE_MCS_HT_MSK) {
		r->flags |= IEEE80211_TX_RC_MCS;
		r->idx = rate_n_flags & RATE_HT_MCS_INDEX_MSK;
	} else if (rate_n_flags & RATE_MCS_VHT_MSK) {
		ieee80211_rate_set_vht(
			r, rate_n_flags & RATE_VHT_MCS_RATE_CODE_MSK,
			((rate_n_flags & RATE_VHT_MCS_NSS_MSK) >>
						RATE_VHT_MCS_NSS_POS) + 1);
		r->flags |= IEEE80211_TX_RC_VHT_MCS;
	} else {
		r->idx = iwl_mvm_legacy_rate_to_mac80211_idx(rate_n_flags,
							     band);
	}
}

/**
 * translate ucode response to mac80211 tx status control values
 */
static void iwl_mvm_hwrate_to_tx_status(u32 rate_n_flags,
					struct ieee80211_tx_info *info)
{
	struct ieee80211_tx_rate *r = &info->status.rates[0];

	info->status.antenna =
		((rate_n_flags & RATE_MCS_ANT_ABC_MSK) >> RATE_MCS_ANT_POS);
	iwl_mvm_hwrate_to_tx_rate(rate_n_flags, info->band, r);
}

static void iwl_mvm_rx_tx_cmd_single(struct iwl_mvm *mvm,
				     struct iwl_rx_packet *pkt)
{
	struct ieee80211_sta *sta;
	u16 sequence = le16_to_cpu(pkt->hdr.sequence);
	int txq_id = SEQ_TO_QUEUE(sequence);
	struct iwl_mvm_tx_resp *tx_resp = (void *)pkt->data;
	int sta_id = IWL_MVM_TX_RES_GET_RA(tx_resp->ra_tid);
	int tid = IWL_MVM_TX_RES_GET_TID(tx_resp->ra_tid);
	u32 status = le16_to_cpu(tx_resp->status.status);
	u16 ssn = iwl_mvm_get_scd_ssn(tx_resp);
	struct iwl_mvm_sta *mvmsta;
	struct sk_buff_head skbs;
	u8 skb_freed = 0;
	u16 next_reclaimed, seq_ctl;

	__skb_queue_head_init(&skbs);

	seq_ctl = le16_to_cpu(tx_resp->seq_ctl);

	/* we can free until ssn % q.n_bd not inclusive */
	iwl_trans_reclaim(mvm->trans, txq_id, ssn, &skbs);

	while (!skb_queue_empty(&skbs)) {
		struct sk_buff *skb = __skb_dequeue(&skbs);
		struct ieee80211_tx_info *info = IEEE80211_SKB_CB(skb);

		skb_freed++;

		iwl_trans_free_tx_cmd(mvm->trans, info->driver_data[1]);

		memset(&info->status, 0, sizeof(info->status));

		info->flags &= ~IEEE80211_TX_CTL_AMPDU;

		/* inform mac80211 about what happened with the frame */
		switch (status & TX_STATUS_MSK) {
		case TX_STATUS_SUCCESS:
		case TX_STATUS_DIRECT_DONE:
			info->flags |= IEEE80211_TX_STAT_ACK;
			break;
		case TX_STATUS_FAIL_DEST_PS:
			info->flags |= IEEE80211_TX_STAT_TX_FILTERED;
			break;
		default:
			break;
		}

		info->status.rates[0].count = tx_resp->failure_frame + 1;
		iwl_mvm_hwrate_to_tx_status(le32_to_cpu(tx_resp->initial_rate),
					    info);

		/* Single frame failure in an AMPDU queue => send BAR */
		if (txq_id >= mvm->first_agg_queue &&
		    !(info->flags & IEEE80211_TX_STAT_ACK))
			info->flags |= IEEE80211_TX_STAT_AMPDU_NO_BACK;

		/* W/A FW bug: seq_ctl is wrong when the status isn't success */
		if (status != TX_STATUS_SUCCESS) {
			struct ieee80211_hdr *hdr = (void *)skb->data;
			seq_ctl = le16_to_cpu(hdr->seq_ctrl);
		}

		ieee80211_tx_status_ni(mvm->hw, skb);
	}

	if (txq_id >= mvm->first_agg_queue) {
		/* If this is an aggregation queue, we use the ssn since:
		 * ssn = wifi seq_num % 256.
		 * The seq_ctl is the sequence control of the packet to which
		 * this Tx response relates. But if there is a hole in the
		 * bitmap of the BA we received, this Tx response may allow to
		 * reclaim the hole and all the subsequent packets that were
		 * already acked. In that case, seq_ctl != ssn, and the next
		 * packet to be reclaimed will be ssn and not seq_ctl. In that
		 * case, several packets will be reclaimed even if
		 * frame_count = 1.
		 *
		 * The ssn is the index (% 256) of the latest packet that has
		 * treated (acked / dropped) + 1.
		 */
		next_reclaimed = ssn;
	} else {
		/* The next packet to be reclaimed is the one after this one */
		next_reclaimed = IEEE80211_SEQ_TO_SN(seq_ctl + 0x10);
	}

	IWL_DEBUG_TX_REPLY(mvm,
			   "TXQ %d status %s (0x%08x)\n",
			   txq_id, iwl_mvm_get_tx_fail_reason(status), status);

	IWL_DEBUG_TX_REPLY(mvm,
			   "\t\t\t\tinitial_rate 0x%x retries %d, idx=%d ssn=%d next_reclaimed=0x%x seq_ctl=0x%x\n",
			   le32_to_cpu(tx_resp->initial_rate),
			   tx_resp->failure_frame, SEQ_TO_INDEX(sequence),
			   ssn, next_reclaimed, seq_ctl);

	rcu_read_lock();

	sta = rcu_dereference(mvm->fw_id_to_mac_id[sta_id]);
	/*
	 * sta can't be NULL otherwise it'd mean that the sta has been freed in
	 * the firmware while we still have packets for it in the Tx queues.
	 */
	if (WARN_ON_ONCE(!sta))
		goto out;

<<<<<<< HEAD
	if (!IS_ERR_OR_NULL(sta)) {
=======
	if (!IS_ERR(sta)) {
>>>>>>> 56041bf9
		mvmsta = iwl_mvm_sta_from_mac80211(sta);

		if (tid != IWL_TID_NON_QOS) {
			struct iwl_mvm_tid_data *tid_data =
				&mvmsta->tid_data[tid];

			spin_lock_bh(&mvmsta->lock);
			tid_data->next_reclaimed = next_reclaimed;
			IWL_DEBUG_TX_REPLY(mvm, "Next reclaimed packet:%d\n",
					   next_reclaimed);
			iwl_mvm_check_ratid_empty(mvm, sta, tid);
			spin_unlock_bh(&mvmsta->lock);
		}
	} else {
		mvmsta = NULL;
	}

	/*
	 * If the txq is not an AMPDU queue, there is no chance we freed
	 * several skbs. Check that out...
	 */
<<<<<<< HEAD
	if (txq_id < mvm->first_agg_queue && !WARN_ON(skb_freed > 1) &&
	    atomic_sub_and_test(skb_freed, &mvm->pending_frames[sta_id])) {
		if (mvmsta) {
			/*
			 * If there are no pending frames for this STA, notify
			 * mac80211 that this station can go to sleep in its
			 * STA table.
			 */
			if (mvmsta->vif->type == NL80211_IFTYPE_AP)
				ieee80211_sta_block_awake(mvm->hw, sta, false);
			/*
			 * We might very well have taken mvmsta pointer while
			 * the station was being removed. The remove flow might
			 * have seen a pending_frame (because we didn't take
			 * the lock) even if now the queues are drained. So make
			 * really sure now that this the station is not being
			 * removed. If it is, run the drain worker to remove it.
			 */
			spin_lock_bh(&mvmsta->lock);
			sta = rcu_dereference(mvm->fw_id_to_mac_id[sta_id]);
			if (!sta || PTR_ERR(sta) == -EBUSY) {
				/*
				 * Station disappeared in the meantime:
				 * so we are draining.
				 */
				set_bit(sta_id, mvm->sta_drained);
				schedule_work(&mvm->sta_drained_wk);
			}
			spin_unlock_bh(&mvmsta->lock);
		} else if (!mvmsta && PTR_ERR(sta) == -EBUSY) {
			/* Tx response without STA, so we are draining */
			set_bit(sta_id, mvm->sta_drained);
			schedule_work(&mvm->sta_drained_wk);
		}
=======
	if (txq_id >= mvm->first_agg_queue)
		goto out;

	/* We can't free more than one frame at once on a shared queue */
	WARN_ON(skb_freed > 1);

	/* If we have still frames from this STA nothing to do here */
	if (!atomic_sub_and_test(skb_freed, &mvm->pending_frames[sta_id]))
		goto out;

	if (mvmsta && mvmsta->vif->type == NL80211_IFTYPE_AP) {
		/*
		 * If there are no pending frames for this STA, notify
		 * mac80211 that this station can go to sleep in its
		 * STA table.
		 * If mvmsta is not NULL, sta is valid.
		 */
		ieee80211_sta_block_awake(mvm->hw, sta, false);
	}

	if (PTR_ERR(sta) == -EBUSY || PTR_ERR(sta) == -ENOENT) {
		/*
		 * We are draining and this was the last packet - pre_rcu_remove
		 * has been called already. We might be after the
		 * synchronize_net already.
		 * Don't rely on iwl_mvm_rm_sta to see the empty Tx queues.
		 */
		set_bit(sta_id, mvm->sta_drained);
		schedule_work(&mvm->sta_drained_wk);
>>>>>>> 56041bf9
	}

out:
	rcu_read_unlock();
}

#ifdef CONFIG_IWLWIFI_DEBUG
#define AGG_TX_STATE_(x) case AGG_TX_STATE_ ## x: return #x
static const char *iwl_get_agg_tx_status(u16 status)
{
	switch (status & AGG_TX_STATE_STATUS_MSK) {
	AGG_TX_STATE_(TRANSMITTED);
	AGG_TX_STATE_(UNDERRUN);
	AGG_TX_STATE_(BT_PRIO);
	AGG_TX_STATE_(FEW_BYTES);
	AGG_TX_STATE_(ABORT);
	AGG_TX_STATE_(LAST_SENT_TTL);
	AGG_TX_STATE_(LAST_SENT_TRY_CNT);
	AGG_TX_STATE_(LAST_SENT_BT_KILL);
	AGG_TX_STATE_(SCD_QUERY);
	AGG_TX_STATE_(TEST_BAD_CRC32);
	AGG_TX_STATE_(RESPONSE);
	AGG_TX_STATE_(DUMP_TX);
	AGG_TX_STATE_(DELAY_TX);
	}

	return "UNKNOWN";
}

static void iwl_mvm_rx_tx_cmd_agg_dbg(struct iwl_mvm *mvm,
				      struct iwl_rx_packet *pkt)
{
	struct iwl_mvm_tx_resp *tx_resp = (void *)pkt->data;
	struct agg_tx_status *frame_status = &tx_resp->status;
	int i;

	for (i = 0; i < tx_resp->frame_count; i++) {
		u16 fstatus = le16_to_cpu(frame_status[i].status);

		IWL_DEBUG_TX_REPLY(mvm,
				   "status %s (0x%04x), try-count (%d) seq (0x%x)\n",
				   iwl_get_agg_tx_status(fstatus),
				   fstatus & AGG_TX_STATE_STATUS_MSK,
				   (fstatus & AGG_TX_STATE_TRY_CNT_MSK) >>
					AGG_TX_STATE_TRY_CNT_POS,
				   le16_to_cpu(frame_status[i].sequence));
	}
}
#else
static void iwl_mvm_rx_tx_cmd_agg_dbg(struct iwl_mvm *mvm,
				      struct iwl_rx_packet *pkt)
{}
#endif /* CONFIG_IWLWIFI_DEBUG */

static void iwl_mvm_rx_tx_cmd_agg(struct iwl_mvm *mvm,
				  struct iwl_rx_packet *pkt)
{
	struct iwl_mvm_tx_resp *tx_resp = (void *)pkt->data;
	int sta_id = IWL_MVM_TX_RES_GET_RA(tx_resp->ra_tid);
	int tid = IWL_MVM_TX_RES_GET_TID(tx_resp->ra_tid);
	u16 sequence = le16_to_cpu(pkt->hdr.sequence);
	struct ieee80211_sta *sta;

	if (WARN_ON_ONCE(SEQ_TO_QUEUE(sequence) < mvm->first_agg_queue))
		return;

	if (WARN_ON_ONCE(tid == IWL_TID_NON_QOS))
		return;

	iwl_mvm_rx_tx_cmd_agg_dbg(mvm, pkt);

	rcu_read_lock();

	sta = rcu_dereference(mvm->fw_id_to_mac_id[sta_id]);

	if (!WARN_ON_ONCE(IS_ERR_OR_NULL(sta))) {
		struct iwl_mvm_sta *mvmsta = iwl_mvm_sta_from_mac80211(sta);
		mvmsta->tid_data[tid].rate_n_flags =
			le32_to_cpu(tx_resp->initial_rate);
	}

	rcu_read_unlock();
}

int iwl_mvm_rx_tx_cmd(struct iwl_mvm *mvm, struct iwl_rx_cmd_buffer *rxb,
		      struct iwl_device_cmd *cmd)
{
	struct iwl_rx_packet *pkt = rxb_addr(rxb);
	struct iwl_mvm_tx_resp *tx_resp = (void *)pkt->data;

	if (tx_resp->frame_count == 1)
		iwl_mvm_rx_tx_cmd_single(mvm, pkt);
	else
		iwl_mvm_rx_tx_cmd_agg(mvm, pkt);

	return 0;
}

int iwl_mvm_rx_ba_notif(struct iwl_mvm *mvm, struct iwl_rx_cmd_buffer *rxb,
			struct iwl_device_cmd *cmd)
{
	struct iwl_rx_packet *pkt = rxb_addr(rxb);
	struct iwl_mvm_ba_notif *ba_notif = (void *)pkt->data;
	struct sk_buff_head reclaimed_skbs;
	struct iwl_mvm_tid_data *tid_data;
	struct ieee80211_tx_info *info;
	struct ieee80211_sta *sta;
	struct iwl_mvm_sta *mvmsta;
	struct ieee80211_hdr *hdr;
	struct sk_buff *skb;
	int sta_id, tid, freed;

	/* "flow" corresponds to Tx queue */
	u16 scd_flow = le16_to_cpu(ba_notif->scd_flow);

	/* "ssn" is start of block-ack Tx window, corresponds to index
	 * (in Tx queue's circular buffer) of first TFD/frame in window */
	u16 ba_resp_scd_ssn = le16_to_cpu(ba_notif->scd_ssn);

	sta_id = ba_notif->sta_id;
	tid = ba_notif->tid;

	rcu_read_lock();

	sta = rcu_dereference(mvm->fw_id_to_mac_id[sta_id]);

	/* Reclaiming frames for a station that has been deleted ? */
	if (WARN_ON_ONCE(IS_ERR_OR_NULL(sta))) {
		rcu_read_unlock();
		return 0;
	}

	mvmsta = iwl_mvm_sta_from_mac80211(sta);
	tid_data = &mvmsta->tid_data[tid];

	if (WARN_ONCE(tid_data->txq_id != scd_flow, "Q %d, tid %d, flow %d",
		      tid_data->txq_id, tid, scd_flow)) {
		rcu_read_unlock();
		return 0;
	}

	spin_lock_bh(&mvmsta->lock);

	__skb_queue_head_init(&reclaimed_skbs);

	/*
	 * Release all TFDs before the SSN, i.e. all TFDs in front of
	 * block-ack window (we assume that they've been successfully
	 * transmitted ... if not, it's too late anyway).
	 */
	iwl_trans_reclaim(mvm->trans, scd_flow, ba_resp_scd_ssn,
			  &reclaimed_skbs);

	IWL_DEBUG_TX_REPLY(mvm,
			   "BA_NOTIFICATION Received from %pM, sta_id = %d\n",
			   (u8 *)&ba_notif->sta_addr_lo32,
			   ba_notif->sta_id);
	IWL_DEBUG_TX_REPLY(mvm,
			   "TID = %d, SeqCtl = %d, bitmap = 0x%llx, scd_flow = %d, scd_ssn = %d sent:%d, acked:%d\n",
			   ba_notif->tid, le16_to_cpu(ba_notif->seq_ctl),
			   (unsigned long long)le64_to_cpu(ba_notif->bitmap),
			   scd_flow, ba_resp_scd_ssn, ba_notif->txed,
			   ba_notif->txed_2_done);

	tid_data->next_reclaimed = ba_resp_scd_ssn;

	iwl_mvm_check_ratid_empty(mvm, sta, tid);

	freed = 0;

	skb_queue_walk(&reclaimed_skbs, skb) {
		hdr = (struct ieee80211_hdr *)skb->data;

		if (ieee80211_is_data_qos(hdr->frame_control))
			freed++;
		else
			WARN_ON_ONCE(1);

		info = IEEE80211_SKB_CB(skb);
		iwl_trans_free_tx_cmd(mvm->trans, info->driver_data[1]);

		if (freed == 1) {
			/* this is the first skb we deliver in this batch */
			/* put the rate scaling data there */
			info = IEEE80211_SKB_CB(skb);
			memset(&info->status, 0, sizeof(info->status));
			info->flags |= IEEE80211_TX_STAT_ACK;
			info->flags |= IEEE80211_TX_STAT_AMPDU;
			info->status.ampdu_ack_len = ba_notif->txed_2_done;
			info->status.ampdu_len = ba_notif->txed;
			iwl_mvm_hwrate_to_tx_status(tid_data->rate_n_flags,
						    info);
		}
	}

	spin_unlock_bh(&mvmsta->lock);

	rcu_read_unlock();

	while (!skb_queue_empty(&reclaimed_skbs)) {
		skb = __skb_dequeue(&reclaimed_skbs);
		ieee80211_tx_status_ni(mvm->hw, skb);
	}

	return 0;
}

int iwl_mvm_flush_tx_path(struct iwl_mvm *mvm, u32 tfd_msk, bool sync)
{
	int ret;
	struct iwl_tx_path_flush_cmd flush_cmd = {
		.queues_ctl = cpu_to_le32(tfd_msk),
		.flush_ctl = cpu_to_le16(DUMP_TX_FIFO_FLUSH),
	};

	u32 flags = sync ? CMD_SYNC : CMD_ASYNC;

	ret = iwl_mvm_send_cmd_pdu(mvm, TXPATH_FLUSH, flags,
				   sizeof(flush_cmd), &flush_cmd);
	if (ret)
		IWL_ERR(mvm, "Failed to send flush command (%d)\n", ret);
	return ret;
}<|MERGE_RESOLUTION|>--- conflicted
+++ resolved
@@ -666,11 +666,7 @@
 	if (WARN_ON_ONCE(!sta))
 		goto out;
 
-<<<<<<< HEAD
-	if (!IS_ERR_OR_NULL(sta)) {
-=======
 	if (!IS_ERR(sta)) {
->>>>>>> 56041bf9
 		mvmsta = iwl_mvm_sta_from_mac80211(sta);
 
 		if (tid != IWL_TID_NON_QOS) {
@@ -692,42 +688,6 @@
 	 * If the txq is not an AMPDU queue, there is no chance we freed
 	 * several skbs. Check that out...
 	 */
-<<<<<<< HEAD
-	if (txq_id < mvm->first_agg_queue && !WARN_ON(skb_freed > 1) &&
-	    atomic_sub_and_test(skb_freed, &mvm->pending_frames[sta_id])) {
-		if (mvmsta) {
-			/*
-			 * If there are no pending frames for this STA, notify
-			 * mac80211 that this station can go to sleep in its
-			 * STA table.
-			 */
-			if (mvmsta->vif->type == NL80211_IFTYPE_AP)
-				ieee80211_sta_block_awake(mvm->hw, sta, false);
-			/*
-			 * We might very well have taken mvmsta pointer while
-			 * the station was being removed. The remove flow might
-			 * have seen a pending_frame (because we didn't take
-			 * the lock) even if now the queues are drained. So make
-			 * really sure now that this the station is not being
-			 * removed. If it is, run the drain worker to remove it.
-			 */
-			spin_lock_bh(&mvmsta->lock);
-			sta = rcu_dereference(mvm->fw_id_to_mac_id[sta_id]);
-			if (!sta || PTR_ERR(sta) == -EBUSY) {
-				/*
-				 * Station disappeared in the meantime:
-				 * so we are draining.
-				 */
-				set_bit(sta_id, mvm->sta_drained);
-				schedule_work(&mvm->sta_drained_wk);
-			}
-			spin_unlock_bh(&mvmsta->lock);
-		} else if (!mvmsta && PTR_ERR(sta) == -EBUSY) {
-			/* Tx response without STA, so we are draining */
-			set_bit(sta_id, mvm->sta_drained);
-			schedule_work(&mvm->sta_drained_wk);
-		}
-=======
 	if (txq_id >= mvm->first_agg_queue)
 		goto out;
 
@@ -757,7 +717,6 @@
 		 */
 		set_bit(sta_id, mvm->sta_drained);
 		schedule_work(&mvm->sta_drained_wk);
->>>>>>> 56041bf9
 	}
 
 out:
