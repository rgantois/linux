--- conflicted
+++ resolved
@@ -231,11 +231,7 @@
 				if (sq_intr_err != SQ_INTERRUPT_ERROR_TYPE_ILLEGAL_INST &&
 					sq_intr_err != SQ_INTERRUPT_ERROR_TYPE_MEMVIOL) {
 					kfd_signal_poison_consumed_event(dev, pasid);
-<<<<<<< HEAD
-					amdgpu_amdkfd_gpu_reset(dev->kgd);
-=======
 					amdgpu_amdkfd_ras_poison_consumption_handler(dev->kgd);
->>>>>>> df0cc57e
 					return;
 				}
 				break;
@@ -257,11 +253,7 @@
 			kfd_signal_event_interrupt(pasid, context_id0 & 0xfffffff, 28);
 		} else if (source_id == SOC15_INTSRC_SDMA_ECC) {
 			kfd_signal_poison_consumed_event(dev, pasid);
-<<<<<<< HEAD
-			amdgpu_amdkfd_gpu_reset(dev->kgd);
-=======
 			amdgpu_amdkfd_ras_poison_consumption_handler(dev->kgd);
->>>>>>> df0cc57e
 			return;
 		}
 	} else if (client_id == SOC15_IH_CLIENTID_VMC ||
