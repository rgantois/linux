/*
 * Copyright 2006 Dave Airlie <airlied@linux.ie>
 * Copyright © 2006-2009 Intel Corporation
 *
 * Permission is hereby granted, free of charge, to any person obtaining a
 * copy of this software and associated documentation files (the "Software"),
 * to deal in the Software without restriction, including without limitation
 * the rights to use, copy, modify, merge, publish, distribute, sublicense,
 * and/or sell copies of the Software, and to permit persons to whom the
 * Software is furnished to do so, subject to the following conditions:
 *
 * The above copyright notice and this permission notice (including the next
 * paragraph) shall be included in all copies or substantial portions of the
 * Software.
 *
 * THE SOFTWARE IS PROVIDED "AS IS", WITHOUT WARRANTY OF ANY KIND, EXPRESS OR
 * IMPLIED, INCLUDING BUT NOT LIMITED TO THE WARRANTIES OF MERCHANTABILITY,
 * FITNESS FOR A PARTICULAR PURPOSE AND NONINFRINGEMENT.  IN NO EVENT SHALL
 * THE AUTHORS OR COPYRIGHT HOLDERS BE LIABLE FOR ANY CLAIM, DAMAGES OR OTHER
 * LIABILITY, WHETHER IN AN ACTION OF CONTRACT, TORT OR OTHERWISE, ARISING
 * FROM, OUT OF OR IN CONNECTION WITH THE SOFTWARE OR THE USE OR OTHER
 * DEALINGS IN THE SOFTWARE.
 *
 * Authors:
 *	Eric Anholt <eric@anholt.net>
 *	Jesse Barnes <jesse.barnes@intel.com>
 */

#include <linux/i2c.h>
#include <linux/slab.h>
#include <linux/delay.h>
#include <linux/hdmi.h>
#include <drm/drmP.h>
#include <drm/drm_atomic_helper.h>
#include <drm/drm_crtc.h>
#include <drm/drm_edid.h>
#include "intel_drv.h"
#include <drm/i915_drm.h>
#include "i915_drv.h"

static struct drm_device *intel_hdmi_to_dev(struct intel_hdmi *intel_hdmi)
{
	return hdmi_to_dig_port(intel_hdmi)->base.base.dev;
}

static void
assert_hdmi_port_disabled(struct intel_hdmi *intel_hdmi)
{
	struct drm_device *dev = intel_hdmi_to_dev(intel_hdmi);
	struct drm_i915_private *dev_priv = dev->dev_private;
	uint32_t enabled_bits;

	enabled_bits = HAS_DDI(dev) ? DDI_BUF_CTL_ENABLE : SDVO_ENABLE;

	WARN(I915_READ(intel_hdmi->hdmi_reg) & enabled_bits,
	     "HDMI port enabled, expecting disabled\n");
}

struct intel_hdmi *enc_to_intel_hdmi(struct drm_encoder *encoder)
{
	struct intel_digital_port *intel_dig_port =
		container_of(encoder, struct intel_digital_port, base.base);
	return &intel_dig_port->hdmi;
}

static struct intel_hdmi *intel_attached_hdmi(struct drm_connector *connector)
{
	return enc_to_intel_hdmi(&intel_attached_encoder(connector)->base);
}

static u32 g4x_infoframe_index(enum hdmi_infoframe_type type)
{
	switch (type) {
	case HDMI_INFOFRAME_TYPE_AVI:
		return VIDEO_DIP_SELECT_AVI;
	case HDMI_INFOFRAME_TYPE_SPD:
		return VIDEO_DIP_SELECT_SPD;
	case HDMI_INFOFRAME_TYPE_VENDOR:
		return VIDEO_DIP_SELECT_VENDOR;
	default:
		MISSING_CASE(type);
		return 0;
	}
}

static u32 g4x_infoframe_enable(enum hdmi_infoframe_type type)
{
	switch (type) {
	case HDMI_INFOFRAME_TYPE_AVI:
		return VIDEO_DIP_ENABLE_AVI;
	case HDMI_INFOFRAME_TYPE_SPD:
		return VIDEO_DIP_ENABLE_SPD;
	case HDMI_INFOFRAME_TYPE_VENDOR:
		return VIDEO_DIP_ENABLE_VENDOR;
	default:
		MISSING_CASE(type);
		return 0;
	}
}

static u32 hsw_infoframe_enable(enum hdmi_infoframe_type type)
{
	switch (type) {
	case HDMI_INFOFRAME_TYPE_AVI:
		return VIDEO_DIP_ENABLE_AVI_HSW;
	case HDMI_INFOFRAME_TYPE_SPD:
		return VIDEO_DIP_ENABLE_SPD_HSW;
	case HDMI_INFOFRAME_TYPE_VENDOR:
		return VIDEO_DIP_ENABLE_VS_HSW;
	default:
		MISSING_CASE(type);
		return 0;
	}
}

static i915_reg_t
hsw_dip_data_reg(struct drm_i915_private *dev_priv,
		 enum transcoder cpu_transcoder,
		 enum hdmi_infoframe_type type,
		 int i)
{
	switch (type) {
	case HDMI_INFOFRAME_TYPE_AVI:
		return HSW_TVIDEO_DIP_AVI_DATA(cpu_transcoder, i);
	case HDMI_INFOFRAME_TYPE_SPD:
		return HSW_TVIDEO_DIP_SPD_DATA(cpu_transcoder, i);
	case HDMI_INFOFRAME_TYPE_VENDOR:
		return HSW_TVIDEO_DIP_VS_DATA(cpu_transcoder, i);
	default:
<<<<<<< HEAD
		DRM_DEBUG_DRIVER("unknown info frame type %d\n", type);
=======
		MISSING_CASE(type);
>>>>>>> 1df59b84
		return INVALID_MMIO_REG;
	}
}

static void g4x_write_infoframe(struct drm_encoder *encoder,
				enum hdmi_infoframe_type type,
				const void *frame, ssize_t len)
{
	const uint32_t *data = frame;
	struct drm_device *dev = encoder->dev;
	struct drm_i915_private *dev_priv = dev->dev_private;
	u32 val = I915_READ(VIDEO_DIP_CTL);
	int i;

	WARN(!(val & VIDEO_DIP_ENABLE), "Writing DIP with CTL reg disabled\n");

	val &= ~(VIDEO_DIP_SELECT_MASK | 0xf); /* clear DIP data offset */
	val |= g4x_infoframe_index(type);

	val &= ~g4x_infoframe_enable(type);

	I915_WRITE(VIDEO_DIP_CTL, val);

	mmiowb();
	for (i = 0; i < len; i += 4) {
		I915_WRITE(VIDEO_DIP_DATA, *data);
		data++;
	}
	/* Write every possible data byte to force correct ECC calculation. */
	for (; i < VIDEO_DIP_DATA_SIZE; i += 4)
		I915_WRITE(VIDEO_DIP_DATA, 0);
	mmiowb();

	val |= g4x_infoframe_enable(type);
	val &= ~VIDEO_DIP_FREQ_MASK;
	val |= VIDEO_DIP_FREQ_VSYNC;

	I915_WRITE(VIDEO_DIP_CTL, val);
	POSTING_READ(VIDEO_DIP_CTL);
}

static bool g4x_infoframe_enabled(struct drm_encoder *encoder,
				  const struct intel_crtc_state *pipe_config)
{
	struct drm_i915_private *dev_priv = to_i915(encoder->dev);
	struct intel_digital_port *intel_dig_port = enc_to_dig_port(encoder);
	u32 val = I915_READ(VIDEO_DIP_CTL);

	if ((val & VIDEO_DIP_ENABLE) == 0)
		return false;

	if ((val & VIDEO_DIP_PORT_MASK) != VIDEO_DIP_PORT(intel_dig_port->port))
		return false;

	return val & (VIDEO_DIP_ENABLE_AVI |
		      VIDEO_DIP_ENABLE_VENDOR | VIDEO_DIP_ENABLE_SPD);
}

static void ibx_write_infoframe(struct drm_encoder *encoder,
				enum hdmi_infoframe_type type,
				const void *frame, ssize_t len)
{
	const uint32_t *data = frame;
	struct drm_device *dev = encoder->dev;
	struct drm_i915_private *dev_priv = dev->dev_private;
	struct intel_crtc *intel_crtc = to_intel_crtc(encoder->crtc);
	i915_reg_t reg = TVIDEO_DIP_CTL(intel_crtc->pipe);
	u32 val = I915_READ(reg);
	int i;

	WARN(!(val & VIDEO_DIP_ENABLE), "Writing DIP with CTL reg disabled\n");

	val &= ~(VIDEO_DIP_SELECT_MASK | 0xf); /* clear DIP data offset */
	val |= g4x_infoframe_index(type);

	val &= ~g4x_infoframe_enable(type);

	I915_WRITE(reg, val);

	mmiowb();
	for (i = 0; i < len; i += 4) {
		I915_WRITE(TVIDEO_DIP_DATA(intel_crtc->pipe), *data);
		data++;
	}
	/* Write every possible data byte to force correct ECC calculation. */
	for (; i < VIDEO_DIP_DATA_SIZE; i += 4)
		I915_WRITE(TVIDEO_DIP_DATA(intel_crtc->pipe), 0);
	mmiowb();

	val |= g4x_infoframe_enable(type);
	val &= ~VIDEO_DIP_FREQ_MASK;
	val |= VIDEO_DIP_FREQ_VSYNC;

	I915_WRITE(reg, val);
	POSTING_READ(reg);
}

static bool ibx_infoframe_enabled(struct drm_encoder *encoder,
				  const struct intel_crtc_state *pipe_config)
{
	struct drm_i915_private *dev_priv = to_i915(encoder->dev);
	struct intel_digital_port *intel_dig_port = enc_to_dig_port(encoder);
<<<<<<< HEAD
	i915_reg_t reg = TVIDEO_DIP_CTL(intel_crtc->pipe);
=======
	enum pipe pipe = to_intel_crtc(pipe_config->base.crtc)->pipe;
	i915_reg_t reg = TVIDEO_DIP_CTL(pipe);
>>>>>>> 1df59b84
	u32 val = I915_READ(reg);

	if ((val & VIDEO_DIP_ENABLE) == 0)
		return false;

	if ((val & VIDEO_DIP_PORT_MASK) != VIDEO_DIP_PORT(intel_dig_port->port))
		return false;

	return val & (VIDEO_DIP_ENABLE_AVI |
		      VIDEO_DIP_ENABLE_VENDOR | VIDEO_DIP_ENABLE_GAMUT |
		      VIDEO_DIP_ENABLE_SPD | VIDEO_DIP_ENABLE_GCP);
}

static void cpt_write_infoframe(struct drm_encoder *encoder,
				enum hdmi_infoframe_type type,
				const void *frame, ssize_t len)
{
	const uint32_t *data = frame;
	struct drm_device *dev = encoder->dev;
	struct drm_i915_private *dev_priv = dev->dev_private;
	struct intel_crtc *intel_crtc = to_intel_crtc(encoder->crtc);
	i915_reg_t reg = TVIDEO_DIP_CTL(intel_crtc->pipe);
	u32 val = I915_READ(reg);
	int i;

	WARN(!(val & VIDEO_DIP_ENABLE), "Writing DIP with CTL reg disabled\n");

	val &= ~(VIDEO_DIP_SELECT_MASK | 0xf); /* clear DIP data offset */
	val |= g4x_infoframe_index(type);

	/* The DIP control register spec says that we need to update the AVI
	 * infoframe without clearing its enable bit */
	if (type != HDMI_INFOFRAME_TYPE_AVI)
		val &= ~g4x_infoframe_enable(type);

	I915_WRITE(reg, val);

	mmiowb();
	for (i = 0; i < len; i += 4) {
		I915_WRITE(TVIDEO_DIP_DATA(intel_crtc->pipe), *data);
		data++;
	}
	/* Write every possible data byte to force correct ECC calculation. */
	for (; i < VIDEO_DIP_DATA_SIZE; i += 4)
		I915_WRITE(TVIDEO_DIP_DATA(intel_crtc->pipe), 0);
	mmiowb();

	val |= g4x_infoframe_enable(type);
	val &= ~VIDEO_DIP_FREQ_MASK;
	val |= VIDEO_DIP_FREQ_VSYNC;

	I915_WRITE(reg, val);
	POSTING_READ(reg);
}

static bool cpt_infoframe_enabled(struct drm_encoder *encoder,
				  const struct intel_crtc_state *pipe_config)
{
<<<<<<< HEAD
	struct drm_device *dev = encoder->dev;
	struct drm_i915_private *dev_priv = dev->dev_private;
	struct intel_crtc *intel_crtc = to_intel_crtc(encoder->crtc);
	u32 val = I915_READ(TVIDEO_DIP_CTL(intel_crtc->pipe));
=======
	struct drm_i915_private *dev_priv = to_i915(encoder->dev);
	enum pipe pipe = to_intel_crtc(pipe_config->base.crtc)->pipe;
	u32 val = I915_READ(TVIDEO_DIP_CTL(pipe));
>>>>>>> 1df59b84

	if ((val & VIDEO_DIP_ENABLE) == 0)
		return false;

	return val & (VIDEO_DIP_ENABLE_AVI |
		      VIDEO_DIP_ENABLE_VENDOR | VIDEO_DIP_ENABLE_GAMUT |
		      VIDEO_DIP_ENABLE_SPD | VIDEO_DIP_ENABLE_GCP);
}

static void vlv_write_infoframe(struct drm_encoder *encoder,
				enum hdmi_infoframe_type type,
				const void *frame, ssize_t len)
{
	const uint32_t *data = frame;
	struct drm_device *dev = encoder->dev;
	struct drm_i915_private *dev_priv = dev->dev_private;
	struct intel_crtc *intel_crtc = to_intel_crtc(encoder->crtc);
	i915_reg_t reg = VLV_TVIDEO_DIP_CTL(intel_crtc->pipe);
	u32 val = I915_READ(reg);
	int i;

	WARN(!(val & VIDEO_DIP_ENABLE), "Writing DIP with CTL reg disabled\n");

	val &= ~(VIDEO_DIP_SELECT_MASK | 0xf); /* clear DIP data offset */
	val |= g4x_infoframe_index(type);

	val &= ~g4x_infoframe_enable(type);

	I915_WRITE(reg, val);

	mmiowb();
	for (i = 0; i < len; i += 4) {
		I915_WRITE(VLV_TVIDEO_DIP_DATA(intel_crtc->pipe), *data);
		data++;
	}
	/* Write every possible data byte to force correct ECC calculation. */
	for (; i < VIDEO_DIP_DATA_SIZE; i += 4)
		I915_WRITE(VLV_TVIDEO_DIP_DATA(intel_crtc->pipe), 0);
	mmiowb();

	val |= g4x_infoframe_enable(type);
	val &= ~VIDEO_DIP_FREQ_MASK;
	val |= VIDEO_DIP_FREQ_VSYNC;

	I915_WRITE(reg, val);
	POSTING_READ(reg);
}

static bool vlv_infoframe_enabled(struct drm_encoder *encoder,
				  const struct intel_crtc_state *pipe_config)
{
	struct drm_i915_private *dev_priv = to_i915(encoder->dev);
	struct intel_digital_port *intel_dig_port = enc_to_dig_port(encoder);
<<<<<<< HEAD
	u32 val = I915_READ(VLV_TVIDEO_DIP_CTL(intel_crtc->pipe));
=======
	enum pipe pipe = to_intel_crtc(pipe_config->base.crtc)->pipe;
	u32 val = I915_READ(VLV_TVIDEO_DIP_CTL(pipe));
>>>>>>> 1df59b84

	if ((val & VIDEO_DIP_ENABLE) == 0)
		return false;

	if ((val & VIDEO_DIP_PORT_MASK) != VIDEO_DIP_PORT(intel_dig_port->port))
		return false;

	return val & (VIDEO_DIP_ENABLE_AVI |
		      VIDEO_DIP_ENABLE_VENDOR | VIDEO_DIP_ENABLE_GAMUT |
		      VIDEO_DIP_ENABLE_SPD | VIDEO_DIP_ENABLE_GCP);
}

static void hsw_write_infoframe(struct drm_encoder *encoder,
				enum hdmi_infoframe_type type,
				const void *frame, ssize_t len)
{
	const uint32_t *data = frame;
	struct drm_device *dev = encoder->dev;
	struct drm_i915_private *dev_priv = dev->dev_private;
	struct intel_crtc *intel_crtc = to_intel_crtc(encoder->crtc);
	enum transcoder cpu_transcoder = intel_crtc->config->cpu_transcoder;
	i915_reg_t ctl_reg = HSW_TVIDEO_DIP_CTL(cpu_transcoder);
	i915_reg_t data_reg;
	int i;
	u32 val = I915_READ(ctl_reg);

	data_reg = hsw_dip_data_reg(dev_priv, cpu_transcoder, type, 0);
<<<<<<< HEAD
	if (i915_mmio_reg_valid(data_reg))
		return;
=======
>>>>>>> 1df59b84

	val &= ~hsw_infoframe_enable(type);
	I915_WRITE(ctl_reg, val);

	mmiowb();
	for (i = 0; i < len; i += 4) {
		I915_WRITE(hsw_dip_data_reg(dev_priv, cpu_transcoder,
					    type, i >> 2), *data);
		data++;
	}
	/* Write every possible data byte to force correct ECC calculation. */
	for (; i < VIDEO_DIP_DATA_SIZE; i += 4)
		I915_WRITE(hsw_dip_data_reg(dev_priv, cpu_transcoder,
					    type, i >> 2), 0);
	mmiowb();

	val |= hsw_infoframe_enable(type);
	I915_WRITE(ctl_reg, val);
	POSTING_READ(ctl_reg);
}

static bool hsw_infoframe_enabled(struct drm_encoder *encoder,
				  const struct intel_crtc_state *pipe_config)
{
<<<<<<< HEAD
	struct drm_device *dev = encoder->dev;
	struct drm_i915_private *dev_priv = dev->dev_private;
	struct intel_crtc *intel_crtc = to_intel_crtc(encoder->crtc);
	u32 val = I915_READ(HSW_TVIDEO_DIP_CTL(intel_crtc->config->cpu_transcoder));
=======
	struct drm_i915_private *dev_priv = to_i915(encoder->dev);
	u32 val = I915_READ(HSW_TVIDEO_DIP_CTL(pipe_config->cpu_transcoder));
>>>>>>> 1df59b84

	return val & (VIDEO_DIP_ENABLE_VSC_HSW | VIDEO_DIP_ENABLE_AVI_HSW |
		      VIDEO_DIP_ENABLE_GCP_HSW | VIDEO_DIP_ENABLE_VS_HSW |
		      VIDEO_DIP_ENABLE_GMP_HSW | VIDEO_DIP_ENABLE_SPD_HSW);
}

/*
 * The data we write to the DIP data buffer registers is 1 byte bigger than the
 * HDMI infoframe size because of an ECC/reserved byte at position 3 (starting
 * at 0). It's also a byte used by DisplayPort so the same DIP registers can be
 * used for both technologies.
 *
 * DW0: Reserved/ECC/DP | HB2 | HB1 | HB0
 * DW1:       DB3       | DB2 | DB1 | DB0
 * DW2:       DB7       | DB6 | DB5 | DB4
 * DW3: ...
 *
 * (HB is Header Byte, DB is Data Byte)
 *
 * The hdmi pack() functions don't know about that hardware specific hole so we
 * trick them by giving an offset into the buffer and moving back the header
 * bytes by one.
 */
static void intel_write_infoframe(struct drm_encoder *encoder,
				  union hdmi_infoframe *frame)
{
	struct intel_hdmi *intel_hdmi = enc_to_intel_hdmi(encoder);
	uint8_t buffer[VIDEO_DIP_DATA_SIZE];
	ssize_t len;

	/* see comment above for the reason for this offset */
	len = hdmi_infoframe_pack(frame, buffer + 1, sizeof(buffer) - 1);
	if (len < 0)
		return;

	/* Insert the 'hole' (see big comment above) at position 3 */
	buffer[0] = buffer[1];
	buffer[1] = buffer[2];
	buffer[2] = buffer[3];
	buffer[3] = 0;
	len++;

	intel_hdmi->write_infoframe(encoder, frame->any.type, buffer, len);
}

static void intel_hdmi_set_avi_infoframe(struct drm_encoder *encoder,
					 const struct drm_display_mode *adjusted_mode)
{
	struct intel_hdmi *intel_hdmi = enc_to_intel_hdmi(encoder);
	struct intel_crtc *intel_crtc = to_intel_crtc(encoder->crtc);
	union hdmi_infoframe frame;
	int ret;

	ret = drm_hdmi_avi_infoframe_from_display_mode(&frame.avi,
						       adjusted_mode);
	if (ret < 0) {
		DRM_ERROR("couldn't fill AVI infoframe\n");
		return;
	}

	if (intel_hdmi->rgb_quant_range_selectable) {
		if (intel_crtc->config->limited_color_range)
			frame.avi.quantization_range =
				HDMI_QUANTIZATION_RANGE_LIMITED;
		else
			frame.avi.quantization_range =
				HDMI_QUANTIZATION_RANGE_FULL;
	}

	intel_write_infoframe(encoder, &frame);
}

static void intel_hdmi_set_spd_infoframe(struct drm_encoder *encoder)
{
	union hdmi_infoframe frame;
	int ret;

	ret = hdmi_spd_infoframe_init(&frame.spd, "Intel", "Integrated gfx");
	if (ret < 0) {
		DRM_ERROR("couldn't fill SPD infoframe\n");
		return;
	}

	frame.spd.sdi = HDMI_SPD_SDI_PC;

	intel_write_infoframe(encoder, &frame);
}

static void
intel_hdmi_set_hdmi_infoframe(struct drm_encoder *encoder,
			      const struct drm_display_mode *adjusted_mode)
{
	union hdmi_infoframe frame;
	int ret;

	ret = drm_hdmi_vendor_infoframe_from_display_mode(&frame.vendor.hdmi,
							  adjusted_mode);
	if (ret < 0)
		return;

	intel_write_infoframe(encoder, &frame);
}

static void g4x_set_infoframes(struct drm_encoder *encoder,
			       bool enable,
			       const struct drm_display_mode *adjusted_mode)
{
	struct drm_i915_private *dev_priv = encoder->dev->dev_private;
	struct intel_digital_port *intel_dig_port = enc_to_dig_port(encoder);
	struct intel_hdmi *intel_hdmi = &intel_dig_port->hdmi;
	i915_reg_t reg = VIDEO_DIP_CTL;
	u32 val = I915_READ(reg);
	u32 port = VIDEO_DIP_PORT(intel_dig_port->port);

	assert_hdmi_port_disabled(intel_hdmi);

	/* If the registers were not initialized yet, they might be zeroes,
	 * which means we're selecting the AVI DIP and we're setting its
	 * frequency to once. This seems to really confuse the HW and make
	 * things stop working (the register spec says the AVI always needs to
	 * be sent every VSync). So here we avoid writing to the register more
	 * than we need and also explicitly select the AVI DIP and explicitly
	 * set its frequency to every VSync. Avoiding to write it twice seems to
	 * be enough to solve the problem, but being defensive shouldn't hurt us
	 * either. */
	val |= VIDEO_DIP_SELECT_AVI | VIDEO_DIP_FREQ_VSYNC;

	if (!enable) {
		if (!(val & VIDEO_DIP_ENABLE))
			return;
		if (port != (val & VIDEO_DIP_PORT_MASK)) {
			DRM_DEBUG_KMS("video DIP still enabled on port %c\n",
				      (val & VIDEO_DIP_PORT_MASK) >> 29);
			return;
		}
		val &= ~(VIDEO_DIP_ENABLE | VIDEO_DIP_ENABLE_AVI |
			 VIDEO_DIP_ENABLE_VENDOR | VIDEO_DIP_ENABLE_SPD);
		I915_WRITE(reg, val);
		POSTING_READ(reg);
		return;
	}

	if (port != (val & VIDEO_DIP_PORT_MASK)) {
		if (val & VIDEO_DIP_ENABLE) {
			DRM_DEBUG_KMS("video DIP already enabled on port %c\n",
				      (val & VIDEO_DIP_PORT_MASK) >> 29);
			return;
		}
		val &= ~VIDEO_DIP_PORT_MASK;
		val |= port;
	}

	val |= VIDEO_DIP_ENABLE;
	val &= ~(VIDEO_DIP_ENABLE_AVI |
		 VIDEO_DIP_ENABLE_VENDOR | VIDEO_DIP_ENABLE_SPD);

	I915_WRITE(reg, val);
	POSTING_READ(reg);

	intel_hdmi_set_avi_infoframe(encoder, adjusted_mode);
	intel_hdmi_set_spd_infoframe(encoder);
	intel_hdmi_set_hdmi_infoframe(encoder, adjusted_mode);
}

static bool hdmi_sink_is_deep_color(struct drm_encoder *encoder)
{
	struct drm_device *dev = encoder->dev;
	struct drm_connector *connector;

	WARN_ON(!drm_modeset_is_locked(&dev->mode_config.connection_mutex));

	/*
	 * HDMI cloning is only supported on g4x which doesn't
	 * support deep color or GCP infoframes anyway so no
	 * need to worry about multiple HDMI sinks here.
	 */
	list_for_each_entry(connector, &dev->mode_config.connector_list, head)
		if (connector->encoder == encoder)
			return connector->display_info.bpc > 8;

	return false;
}

/*
 * Determine if default_phase=1 can be indicated in the GCP infoframe.
 *
 * From HDMI specification 1.4a:
 * - The first pixel of each Video Data Period shall always have a pixel packing phase of 0
 * - The first pixel following each Video Data Period shall have a pixel packing phase of 0
 * - The PP bits shall be constant for all GCPs and will be equal to the last packing phase
 * - The first pixel following every transition of HSYNC or VSYNC shall have a pixel packing
 *   phase of 0
 */
static bool gcp_default_phase_possible(int pipe_bpp,
				       const struct drm_display_mode *mode)
{
	unsigned int pixels_per_group;

	switch (pipe_bpp) {
	case 30:
		/* 4 pixels in 5 clocks */
		pixels_per_group = 4;
		break;
	case 36:
		/* 2 pixels in 3 clocks */
		pixels_per_group = 2;
		break;
	case 48:
		/* 1 pixel in 2 clocks */
		pixels_per_group = 1;
		break;
	default:
		/* phase information not relevant for 8bpc */
		return false;
	}

	return mode->crtc_hdisplay % pixels_per_group == 0 &&
		mode->crtc_htotal % pixels_per_group == 0 &&
		mode->crtc_hblank_start % pixels_per_group == 0 &&
		mode->crtc_hblank_end % pixels_per_group == 0 &&
		mode->crtc_hsync_start % pixels_per_group == 0 &&
		mode->crtc_hsync_end % pixels_per_group == 0 &&
		((mode->flags & DRM_MODE_FLAG_INTERLACE) == 0 ||
		 mode->crtc_htotal/2 % pixels_per_group == 0);
}

static bool intel_hdmi_set_gcp_infoframe(struct drm_encoder *encoder)
{
	struct drm_i915_private *dev_priv = encoder->dev->dev_private;
	struct intel_crtc *crtc = to_intel_crtc(encoder->crtc);
	i915_reg_t reg;
	u32 val = 0;

	if (HAS_DDI(dev_priv))
		reg = HSW_TVIDEO_DIP_GCP(crtc->config->cpu_transcoder);
	else if (IS_VALLEYVIEW(dev_priv) || IS_CHERRYVIEW(dev_priv))
		reg = VLV_TVIDEO_DIP_GCP(crtc->pipe);
	else if (HAS_PCH_SPLIT(dev_priv->dev))
		reg = TVIDEO_DIP_GCP(crtc->pipe);
	else
		return false;

	/* Indicate color depth whenever the sink supports deep color */
	if (hdmi_sink_is_deep_color(encoder))
		val |= GCP_COLOR_INDICATION;

	/* Enable default_phase whenever the display mode is suitably aligned */
	if (gcp_default_phase_possible(crtc->config->pipe_bpp,
				       &crtc->config->base.adjusted_mode))
		val |= GCP_DEFAULT_PHASE_ENABLE;

	I915_WRITE(reg, val);

	return val != 0;
}

static void ibx_set_infoframes(struct drm_encoder *encoder,
			       bool enable,
			       const struct drm_display_mode *adjusted_mode)
{
	struct drm_i915_private *dev_priv = encoder->dev->dev_private;
	struct intel_crtc *intel_crtc = to_intel_crtc(encoder->crtc);
	struct intel_digital_port *intel_dig_port = enc_to_dig_port(encoder);
	struct intel_hdmi *intel_hdmi = &intel_dig_port->hdmi;
	i915_reg_t reg = TVIDEO_DIP_CTL(intel_crtc->pipe);
	u32 val = I915_READ(reg);
	u32 port = VIDEO_DIP_PORT(intel_dig_port->port);

	assert_hdmi_port_disabled(intel_hdmi);

	/* See the big comment in g4x_set_infoframes() */
	val |= VIDEO_DIP_SELECT_AVI | VIDEO_DIP_FREQ_VSYNC;

	if (!enable) {
		if (!(val & VIDEO_DIP_ENABLE))
			return;
		val &= ~(VIDEO_DIP_ENABLE | VIDEO_DIP_ENABLE_AVI |
			 VIDEO_DIP_ENABLE_VENDOR | VIDEO_DIP_ENABLE_GAMUT |
			 VIDEO_DIP_ENABLE_SPD | VIDEO_DIP_ENABLE_GCP);
		I915_WRITE(reg, val);
		POSTING_READ(reg);
		return;
	}

	if (port != (val & VIDEO_DIP_PORT_MASK)) {
		WARN(val & VIDEO_DIP_ENABLE,
		     "DIP already enabled on port %c\n",
		     (val & VIDEO_DIP_PORT_MASK) >> 29);
		val &= ~VIDEO_DIP_PORT_MASK;
		val |= port;
	}

	val |= VIDEO_DIP_ENABLE;
	val &= ~(VIDEO_DIP_ENABLE_AVI |
		 VIDEO_DIP_ENABLE_VENDOR | VIDEO_DIP_ENABLE_GAMUT |
		 VIDEO_DIP_ENABLE_SPD | VIDEO_DIP_ENABLE_GCP);

	if (intel_hdmi_set_gcp_infoframe(encoder))
		val |= VIDEO_DIP_ENABLE_GCP;

	I915_WRITE(reg, val);
	POSTING_READ(reg);

	intel_hdmi_set_avi_infoframe(encoder, adjusted_mode);
	intel_hdmi_set_spd_infoframe(encoder);
	intel_hdmi_set_hdmi_infoframe(encoder, adjusted_mode);
}

static void cpt_set_infoframes(struct drm_encoder *encoder,
			       bool enable,
			       const struct drm_display_mode *adjusted_mode)
{
	struct drm_i915_private *dev_priv = encoder->dev->dev_private;
	struct intel_crtc *intel_crtc = to_intel_crtc(encoder->crtc);
	struct intel_hdmi *intel_hdmi = enc_to_intel_hdmi(encoder);
	i915_reg_t reg = TVIDEO_DIP_CTL(intel_crtc->pipe);
	u32 val = I915_READ(reg);

	assert_hdmi_port_disabled(intel_hdmi);

	/* See the big comment in g4x_set_infoframes() */
	val |= VIDEO_DIP_SELECT_AVI | VIDEO_DIP_FREQ_VSYNC;

	if (!enable) {
		if (!(val & VIDEO_DIP_ENABLE))
			return;
		val &= ~(VIDEO_DIP_ENABLE | VIDEO_DIP_ENABLE_AVI |
			 VIDEO_DIP_ENABLE_VENDOR | VIDEO_DIP_ENABLE_GAMUT |
			 VIDEO_DIP_ENABLE_SPD | VIDEO_DIP_ENABLE_GCP);
		I915_WRITE(reg, val);
		POSTING_READ(reg);
		return;
	}

	/* Set both together, unset both together: see the spec. */
	val |= VIDEO_DIP_ENABLE | VIDEO_DIP_ENABLE_AVI;
	val &= ~(VIDEO_DIP_ENABLE_VENDOR | VIDEO_DIP_ENABLE_GAMUT |
		 VIDEO_DIP_ENABLE_SPD | VIDEO_DIP_ENABLE_GCP);

	if (intel_hdmi_set_gcp_infoframe(encoder))
		val |= VIDEO_DIP_ENABLE_GCP;

	I915_WRITE(reg, val);
	POSTING_READ(reg);

	intel_hdmi_set_avi_infoframe(encoder, adjusted_mode);
	intel_hdmi_set_spd_infoframe(encoder);
	intel_hdmi_set_hdmi_infoframe(encoder, adjusted_mode);
}

static void vlv_set_infoframes(struct drm_encoder *encoder,
			       bool enable,
			       const struct drm_display_mode *adjusted_mode)
{
	struct drm_i915_private *dev_priv = encoder->dev->dev_private;
	struct intel_digital_port *intel_dig_port = enc_to_dig_port(encoder);
	struct intel_crtc *intel_crtc = to_intel_crtc(encoder->crtc);
	struct intel_hdmi *intel_hdmi = enc_to_intel_hdmi(encoder);
	i915_reg_t reg = VLV_TVIDEO_DIP_CTL(intel_crtc->pipe);
	u32 val = I915_READ(reg);
	u32 port = VIDEO_DIP_PORT(intel_dig_port->port);

	assert_hdmi_port_disabled(intel_hdmi);

	/* See the big comment in g4x_set_infoframes() */
	val |= VIDEO_DIP_SELECT_AVI | VIDEO_DIP_FREQ_VSYNC;

	if (!enable) {
		if (!(val & VIDEO_DIP_ENABLE))
			return;
		val &= ~(VIDEO_DIP_ENABLE | VIDEO_DIP_ENABLE_AVI |
			 VIDEO_DIP_ENABLE_VENDOR | VIDEO_DIP_ENABLE_GAMUT |
			 VIDEO_DIP_ENABLE_SPD | VIDEO_DIP_ENABLE_GCP);
		I915_WRITE(reg, val);
		POSTING_READ(reg);
		return;
	}

	if (port != (val & VIDEO_DIP_PORT_MASK)) {
		WARN(val & VIDEO_DIP_ENABLE,
		     "DIP already enabled on port %c\n",
		     (val & VIDEO_DIP_PORT_MASK) >> 29);
		val &= ~VIDEO_DIP_PORT_MASK;
		val |= port;
	}

	val |= VIDEO_DIP_ENABLE;
	val &= ~(VIDEO_DIP_ENABLE_AVI |
		 VIDEO_DIP_ENABLE_VENDOR | VIDEO_DIP_ENABLE_GAMUT |
		 VIDEO_DIP_ENABLE_SPD | VIDEO_DIP_ENABLE_GCP);

	if (intel_hdmi_set_gcp_infoframe(encoder))
		val |= VIDEO_DIP_ENABLE_GCP;

	I915_WRITE(reg, val);
	POSTING_READ(reg);

	intel_hdmi_set_avi_infoframe(encoder, adjusted_mode);
	intel_hdmi_set_spd_infoframe(encoder);
	intel_hdmi_set_hdmi_infoframe(encoder, adjusted_mode);
}

static void hsw_set_infoframes(struct drm_encoder *encoder,
			       bool enable,
			       const struct drm_display_mode *adjusted_mode)
{
	struct drm_i915_private *dev_priv = encoder->dev->dev_private;
	struct intel_crtc *intel_crtc = to_intel_crtc(encoder->crtc);
	struct intel_hdmi *intel_hdmi = enc_to_intel_hdmi(encoder);
	i915_reg_t reg = HSW_TVIDEO_DIP_CTL(intel_crtc->config->cpu_transcoder);
	u32 val = I915_READ(reg);

	assert_hdmi_port_disabled(intel_hdmi);

	val &= ~(VIDEO_DIP_ENABLE_VSC_HSW | VIDEO_DIP_ENABLE_AVI_HSW |
		 VIDEO_DIP_ENABLE_GCP_HSW | VIDEO_DIP_ENABLE_VS_HSW |
		 VIDEO_DIP_ENABLE_GMP_HSW | VIDEO_DIP_ENABLE_SPD_HSW);

	if (!enable) {
		I915_WRITE(reg, val);
		POSTING_READ(reg);
		return;
	}

	if (intel_hdmi_set_gcp_infoframe(encoder))
		val |= VIDEO_DIP_ENABLE_GCP_HSW;

	I915_WRITE(reg, val);
	POSTING_READ(reg);

	intel_hdmi_set_avi_infoframe(encoder, adjusted_mode);
	intel_hdmi_set_spd_infoframe(encoder);
	intel_hdmi_set_hdmi_infoframe(encoder, adjusted_mode);
}

static void intel_hdmi_prepare(struct intel_encoder *encoder)
{
	struct drm_device *dev = encoder->base.dev;
	struct drm_i915_private *dev_priv = dev->dev_private;
	struct intel_crtc *crtc = to_intel_crtc(encoder->base.crtc);
	struct intel_hdmi *intel_hdmi = enc_to_intel_hdmi(&encoder->base);
	const struct drm_display_mode *adjusted_mode = &crtc->config->base.adjusted_mode;
	u32 hdmi_val;

	hdmi_val = SDVO_ENCODING_HDMI;
	if (!HAS_PCH_SPLIT(dev) && crtc->config->limited_color_range)
		hdmi_val |= HDMI_COLOR_RANGE_16_235;
	if (adjusted_mode->flags & DRM_MODE_FLAG_PVSYNC)
		hdmi_val |= SDVO_VSYNC_ACTIVE_HIGH;
	if (adjusted_mode->flags & DRM_MODE_FLAG_PHSYNC)
		hdmi_val |= SDVO_HSYNC_ACTIVE_HIGH;

	if (crtc->config->pipe_bpp > 24)
		hdmi_val |= HDMI_COLOR_FORMAT_12bpc;
	else
		hdmi_val |= SDVO_COLOR_FORMAT_8bpc;

	if (crtc->config->has_hdmi_sink)
		hdmi_val |= HDMI_MODE_SELECT_HDMI;

	if (HAS_PCH_CPT(dev))
		hdmi_val |= SDVO_PIPE_SEL_CPT(crtc->pipe);
	else if (IS_CHERRYVIEW(dev))
		hdmi_val |= SDVO_PIPE_SEL_CHV(crtc->pipe);
	else
		hdmi_val |= SDVO_PIPE_SEL(crtc->pipe);

	I915_WRITE(intel_hdmi->hdmi_reg, hdmi_val);
	POSTING_READ(intel_hdmi->hdmi_reg);
}

static bool intel_hdmi_get_hw_state(struct intel_encoder *encoder,
				    enum pipe *pipe)
{
	struct drm_device *dev = encoder->base.dev;
	struct drm_i915_private *dev_priv = dev->dev_private;
	struct intel_hdmi *intel_hdmi = enc_to_intel_hdmi(&encoder->base);
	enum intel_display_power_domain power_domain;
	u32 tmp;

	power_domain = intel_display_port_power_domain(encoder);
	if (!intel_display_power_is_enabled(dev_priv, power_domain))
		return false;

	tmp = I915_READ(intel_hdmi->hdmi_reg);

	if (!(tmp & SDVO_ENABLE))
		return false;

	if (HAS_PCH_CPT(dev))
		*pipe = PORT_TO_PIPE_CPT(tmp);
	else if (IS_CHERRYVIEW(dev))
		*pipe = SDVO_PORT_TO_PIPE_CHV(tmp);
	else
		*pipe = PORT_TO_PIPE(tmp);

	return true;
}

static void intel_hdmi_get_config(struct intel_encoder *encoder,
				  struct intel_crtc_state *pipe_config)
{
	struct intel_hdmi *intel_hdmi = enc_to_intel_hdmi(&encoder->base);
	struct drm_device *dev = encoder->base.dev;
	struct drm_i915_private *dev_priv = dev->dev_private;
	u32 tmp, flags = 0;
	int dotclock;

	tmp = I915_READ(intel_hdmi->hdmi_reg);

	if (tmp & SDVO_HSYNC_ACTIVE_HIGH)
		flags |= DRM_MODE_FLAG_PHSYNC;
	else
		flags |= DRM_MODE_FLAG_NHSYNC;

	if (tmp & SDVO_VSYNC_ACTIVE_HIGH)
		flags |= DRM_MODE_FLAG_PVSYNC;
	else
		flags |= DRM_MODE_FLAG_NVSYNC;

	if (tmp & HDMI_MODE_SELECT_HDMI)
		pipe_config->has_hdmi_sink = true;

	if (intel_hdmi->infoframe_enabled(&encoder->base, pipe_config))
		pipe_config->has_infoframe = true;

	if (tmp & SDVO_AUDIO_ENABLE)
		pipe_config->has_audio = true;

	if (!HAS_PCH_SPLIT(dev) &&
	    tmp & HDMI_COLOR_RANGE_16_235)
		pipe_config->limited_color_range = true;

	pipe_config->base.adjusted_mode.flags |= flags;

	if ((tmp & SDVO_COLOR_FORMAT_MASK) == HDMI_COLOR_FORMAT_12bpc)
		dotclock = pipe_config->port_clock * 2 / 3;
	else
		dotclock = pipe_config->port_clock;

	if (pipe_config->pixel_multiplier)
		dotclock /= pipe_config->pixel_multiplier;

	if (HAS_PCH_SPLIT(dev_priv->dev))
		ironlake_check_encoder_dotclock(pipe_config, dotclock);

	pipe_config->base.adjusted_mode.crtc_clock = dotclock;
}

static void intel_enable_hdmi_audio(struct intel_encoder *encoder)
{
	struct intel_crtc *crtc = to_intel_crtc(encoder->base.crtc);

	WARN_ON(!crtc->config->has_hdmi_sink);
	DRM_DEBUG_DRIVER("Enabling HDMI audio on pipe %c\n",
			 pipe_name(crtc->pipe));
	intel_audio_codec_enable(encoder);
}

static void g4x_enable_hdmi(struct intel_encoder *encoder)
{
	struct drm_device *dev = encoder->base.dev;
	struct drm_i915_private *dev_priv = dev->dev_private;
	struct intel_crtc *crtc = to_intel_crtc(encoder->base.crtc);
	struct intel_hdmi *intel_hdmi = enc_to_intel_hdmi(&encoder->base);
	u32 temp;

	temp = I915_READ(intel_hdmi->hdmi_reg);

	temp |= SDVO_ENABLE;
	if (crtc->config->has_audio)
		temp |= SDVO_AUDIO_ENABLE;

	I915_WRITE(intel_hdmi->hdmi_reg, temp);
	POSTING_READ(intel_hdmi->hdmi_reg);

	if (crtc->config->has_audio)
		intel_enable_hdmi_audio(encoder);
}

static void ibx_enable_hdmi(struct intel_encoder *encoder)
{
	struct drm_device *dev = encoder->base.dev;
	struct drm_i915_private *dev_priv = dev->dev_private;
	struct intel_crtc *crtc = to_intel_crtc(encoder->base.crtc);
	struct intel_hdmi *intel_hdmi = enc_to_intel_hdmi(&encoder->base);
	u32 temp;

	temp = I915_READ(intel_hdmi->hdmi_reg);

	temp |= SDVO_ENABLE;
	if (crtc->config->has_audio)
		temp |= SDVO_AUDIO_ENABLE;

	/*
	 * HW workaround, need to write this twice for issue
	 * that may result in first write getting masked.
	 */
	I915_WRITE(intel_hdmi->hdmi_reg, temp);
	POSTING_READ(intel_hdmi->hdmi_reg);
	I915_WRITE(intel_hdmi->hdmi_reg, temp);
	POSTING_READ(intel_hdmi->hdmi_reg);

	/*
	 * HW workaround, need to toggle enable bit off and on
	 * for 12bpc with pixel repeat.
	 *
	 * FIXME: BSpec says this should be done at the end of
	 * of the modeset sequence, so not sure if this isn't too soon.
	 */
	if (crtc->config->pipe_bpp > 24 &&
	    crtc->config->pixel_multiplier > 1) {
		I915_WRITE(intel_hdmi->hdmi_reg, temp & ~SDVO_ENABLE);
		POSTING_READ(intel_hdmi->hdmi_reg);

		/*
		 * HW workaround, need to write this twice for issue
		 * that may result in first write getting masked.
		 */
		I915_WRITE(intel_hdmi->hdmi_reg, temp);
		POSTING_READ(intel_hdmi->hdmi_reg);
		I915_WRITE(intel_hdmi->hdmi_reg, temp);
		POSTING_READ(intel_hdmi->hdmi_reg);
	}

	if (crtc->config->has_audio)
		intel_enable_hdmi_audio(encoder);
}

static void cpt_enable_hdmi(struct intel_encoder *encoder)
{
	struct drm_device *dev = encoder->base.dev;
	struct drm_i915_private *dev_priv = dev->dev_private;
	struct intel_crtc *crtc = to_intel_crtc(encoder->base.crtc);
	struct intel_hdmi *intel_hdmi = enc_to_intel_hdmi(&encoder->base);
	enum pipe pipe = crtc->pipe;
	u32 temp;

	temp = I915_READ(intel_hdmi->hdmi_reg);

	temp |= SDVO_ENABLE;
	if (crtc->config->has_audio)
		temp |= SDVO_AUDIO_ENABLE;

	/*
	 * WaEnableHDMI8bpcBefore12bpc:snb,ivb
	 *
	 * The procedure for 12bpc is as follows:
	 * 1. disable HDMI clock gating
	 * 2. enable HDMI with 8bpc
	 * 3. enable HDMI with 12bpc
	 * 4. enable HDMI clock gating
	 */

	if (crtc->config->pipe_bpp > 24) {
		I915_WRITE(TRANS_CHICKEN1(pipe),
			   I915_READ(TRANS_CHICKEN1(pipe)) |
			   TRANS_CHICKEN1_HDMIUNIT_GC_DISABLE);

		temp &= ~SDVO_COLOR_FORMAT_MASK;
		temp |= SDVO_COLOR_FORMAT_8bpc;
	}

	I915_WRITE(intel_hdmi->hdmi_reg, temp);
	POSTING_READ(intel_hdmi->hdmi_reg);

	if (crtc->config->pipe_bpp > 24) {
		temp &= ~SDVO_COLOR_FORMAT_MASK;
		temp |= HDMI_COLOR_FORMAT_12bpc;

		I915_WRITE(intel_hdmi->hdmi_reg, temp);
		POSTING_READ(intel_hdmi->hdmi_reg);

		I915_WRITE(TRANS_CHICKEN1(pipe),
			   I915_READ(TRANS_CHICKEN1(pipe)) &
			   ~TRANS_CHICKEN1_HDMIUNIT_GC_DISABLE);
	}

	if (crtc->config->has_audio)
		intel_enable_hdmi_audio(encoder);
}

static void vlv_enable_hdmi(struct intel_encoder *encoder)
{
}

static void intel_disable_hdmi(struct intel_encoder *encoder)
{
	struct drm_device *dev = encoder->base.dev;
	struct drm_i915_private *dev_priv = dev->dev_private;
	struct intel_hdmi *intel_hdmi = enc_to_intel_hdmi(&encoder->base);
	struct intel_crtc *crtc = to_intel_crtc(encoder->base.crtc);
	u32 temp;

	temp = I915_READ(intel_hdmi->hdmi_reg);

	temp &= ~(SDVO_ENABLE | SDVO_AUDIO_ENABLE);
	I915_WRITE(intel_hdmi->hdmi_reg, temp);
	POSTING_READ(intel_hdmi->hdmi_reg);

	/*
	 * HW workaround for IBX, we need to move the port
	 * to transcoder A after disabling it to allow the
	 * matching DP port to be enabled on transcoder A.
	 */
	if (HAS_PCH_IBX(dev) && crtc->pipe == PIPE_B) {
		/*
		 * We get CPU/PCH FIFO underruns on the other pipe when
		 * doing the workaround. Sweep them under the rug.
		 */
		intel_set_cpu_fifo_underrun_reporting(dev_priv, PIPE_A, false);
		intel_set_pch_fifo_underrun_reporting(dev_priv, PIPE_A, false);

		temp &= ~SDVO_PIPE_B_SELECT;
		temp |= SDVO_ENABLE;
		/*
		 * HW workaround, need to write this twice for issue
		 * that may result in first write getting masked.
		 */
		I915_WRITE(intel_hdmi->hdmi_reg, temp);
		POSTING_READ(intel_hdmi->hdmi_reg);
		I915_WRITE(intel_hdmi->hdmi_reg, temp);
		POSTING_READ(intel_hdmi->hdmi_reg);

		temp &= ~SDVO_ENABLE;
		I915_WRITE(intel_hdmi->hdmi_reg, temp);
		POSTING_READ(intel_hdmi->hdmi_reg);

		intel_wait_for_vblank_if_active(dev_priv->dev, PIPE_A);
		intel_set_cpu_fifo_underrun_reporting(dev_priv, PIPE_A, true);
		intel_set_pch_fifo_underrun_reporting(dev_priv, PIPE_A, true);
	}

	intel_hdmi->set_infoframes(&encoder->base, false, NULL);
}

static void g4x_disable_hdmi(struct intel_encoder *encoder)
{
	struct intel_crtc *crtc = to_intel_crtc(encoder->base.crtc);

	if (crtc->config->has_audio)
		intel_audio_codec_disable(encoder);

	intel_disable_hdmi(encoder);
}

static void pch_disable_hdmi(struct intel_encoder *encoder)
{
	struct intel_crtc *crtc = to_intel_crtc(encoder->base.crtc);

	if (crtc->config->has_audio)
		intel_audio_codec_disable(encoder);
}

static void pch_post_disable_hdmi(struct intel_encoder *encoder)
{
	intel_disable_hdmi(encoder);
}

static int hdmi_port_clock_limit(struct intel_hdmi *hdmi, bool respect_dvi_limit)
{
	struct drm_device *dev = intel_hdmi_to_dev(hdmi);

	if ((respect_dvi_limit && !hdmi->has_hdmi_sink) || IS_G4X(dev))
		return 165000;
	else if (IS_HASWELL(dev) || INTEL_INFO(dev)->gen >= 8)
		return 300000;
	else
		return 225000;
}

static enum drm_mode_status
hdmi_port_clock_valid(struct intel_hdmi *hdmi,
		      int clock, bool respect_dvi_limit)
{
	struct drm_device *dev = intel_hdmi_to_dev(hdmi);

	if (clock < 25000)
		return MODE_CLOCK_LOW;
	if (clock > hdmi_port_clock_limit(hdmi, respect_dvi_limit))
		return MODE_CLOCK_HIGH;

	/* BXT DPLL can't generate 223-240 MHz */
	if (IS_BROXTON(dev) && clock > 223333 && clock < 240000)
		return MODE_CLOCK_RANGE;

	/* CHV DPLL can't generate 216-240 MHz */
	if (IS_CHERRYVIEW(dev) && clock > 216000 && clock < 240000)
		return MODE_CLOCK_RANGE;

	return MODE_OK;
}

static enum drm_mode_status
intel_hdmi_mode_valid(struct drm_connector *connector,
		      struct drm_display_mode *mode)
{
	struct intel_hdmi *hdmi = intel_attached_hdmi(connector);
	struct drm_device *dev = intel_hdmi_to_dev(hdmi);
	enum drm_mode_status status;
	int clock;

	if (mode->flags & DRM_MODE_FLAG_DBLSCAN)
		return MODE_NO_DBLESCAN;

	clock = mode->clock;
	if (mode->flags & DRM_MODE_FLAG_DBLCLK)
		clock *= 2;

	/* check if we can do 8bpc */
	status = hdmi_port_clock_valid(hdmi, clock, true);

	/* if we can't do 8bpc we may still be able to do 12bpc */
	if (!HAS_GMCH_DISPLAY(dev) && status != MODE_OK)
		status = hdmi_port_clock_valid(hdmi, clock * 3 / 2, true);

	return status;
}

static bool hdmi_12bpc_possible(struct intel_crtc_state *crtc_state)
{
	struct drm_device *dev = crtc_state->base.crtc->dev;
	struct drm_atomic_state *state;
	struct intel_encoder *encoder;
	struct drm_connector *connector;
	struct drm_connector_state *connector_state;
	int count = 0, count_hdmi = 0;
	int i;

	if (HAS_GMCH_DISPLAY(dev))
		return false;

	state = crtc_state->base.state;

	for_each_connector_in_state(state, connector, connector_state, i) {
		if (connector_state->crtc != crtc_state->base.crtc)
			continue;

		encoder = to_intel_encoder(connector_state->best_encoder);

		count_hdmi += encoder->type == INTEL_OUTPUT_HDMI;
		count++;
	}

	/*
	 * HDMI 12bpc affects the clocks, so it's only possible
	 * when not cloning with other encoder types.
	 */
	return count_hdmi > 0 && count_hdmi == count;
}

bool intel_hdmi_compute_config(struct intel_encoder *encoder,
			       struct intel_crtc_state *pipe_config)
{
	struct intel_hdmi *intel_hdmi = enc_to_intel_hdmi(&encoder->base);
	struct drm_device *dev = encoder->base.dev;
	struct drm_display_mode *adjusted_mode = &pipe_config->base.adjusted_mode;
	int clock_8bpc = pipe_config->base.adjusted_mode.crtc_clock;
	int clock_12bpc = clock_8bpc * 3 / 2;
	int desired_bpp;

	pipe_config->has_hdmi_sink = intel_hdmi->has_hdmi_sink;

	if (pipe_config->has_hdmi_sink)
		pipe_config->has_infoframe = true;

	if (intel_hdmi->color_range_auto) {
		/* See CEA-861-E - 5.1 Default Encoding Parameters */
		pipe_config->limited_color_range =
			pipe_config->has_hdmi_sink &&
			drm_match_cea_mode(adjusted_mode) > 1;
	} else {
		pipe_config->limited_color_range =
			intel_hdmi->limited_color_range;
	}

	if (adjusted_mode->flags & DRM_MODE_FLAG_DBLCLK) {
		pipe_config->pixel_multiplier = 2;
		clock_8bpc *= 2;
		clock_12bpc *= 2;
	}

	if (HAS_PCH_SPLIT(dev) && !HAS_DDI(dev))
		pipe_config->has_pch_encoder = true;

	if (pipe_config->has_hdmi_sink && intel_hdmi->has_audio)
		pipe_config->has_audio = true;

	/*
	 * HDMI is either 12 or 8, so if the display lets 10bpc sneak
	 * through, clamp it down. Note that g4x/vlv don't support 12bpc hdmi
	 * outputs. We also need to check that the higher clock still fits
	 * within limits.
	 */
	if (pipe_config->pipe_bpp > 8*3 && pipe_config->has_hdmi_sink &&
	    hdmi_port_clock_valid(intel_hdmi, clock_12bpc, false) == MODE_OK &&
	    hdmi_12bpc_possible(pipe_config)) {
		DRM_DEBUG_KMS("picking bpc to 12 for HDMI output\n");
		desired_bpp = 12*3;

		/* Need to adjust the port link by 1.5x for 12bpc. */
		pipe_config->port_clock = clock_12bpc;
	} else {
		DRM_DEBUG_KMS("picking bpc to 8 for HDMI output\n");
		desired_bpp = 8*3;

		pipe_config->port_clock = clock_8bpc;
	}

	if (!pipe_config->bw_constrained) {
		DRM_DEBUG_KMS("forcing pipe bpc to %i for HDMI\n", desired_bpp);
		pipe_config->pipe_bpp = desired_bpp;
	}

	if (hdmi_port_clock_valid(intel_hdmi, pipe_config->port_clock,
				  false) != MODE_OK) {
		DRM_DEBUG_KMS("unsupported HDMI clock, rejecting mode\n");
		return false;
	}

	/* Set user selected PAR to incoming mode's member */
	adjusted_mode->picture_aspect_ratio = intel_hdmi->aspect_ratio;

	return true;
}

static void
intel_hdmi_unset_edid(struct drm_connector *connector)
{
	struct intel_hdmi *intel_hdmi = intel_attached_hdmi(connector);

	intel_hdmi->has_hdmi_sink = false;
	intel_hdmi->has_audio = false;
	intel_hdmi->rgb_quant_range_selectable = false;

	kfree(to_intel_connector(connector)->detect_edid);
	to_intel_connector(connector)->detect_edid = NULL;
}

static bool
intel_hdmi_set_edid(struct drm_connector *connector, bool force)
{
	struct drm_i915_private *dev_priv = to_i915(connector->dev);
	struct intel_hdmi *intel_hdmi = intel_attached_hdmi(connector);
	struct edid *edid = NULL;
	bool connected = false;

	if (force) {
		intel_display_power_get(dev_priv, POWER_DOMAIN_GMBUS);

		edid = drm_get_edid(connector,
				    intel_gmbus_get_adapter(dev_priv,
				    intel_hdmi->ddc_bus));

		intel_display_power_put(dev_priv, POWER_DOMAIN_GMBUS);
	}

	to_intel_connector(connector)->detect_edid = edid;
	if (edid && edid->input & DRM_EDID_INPUT_DIGITAL) {
		intel_hdmi->rgb_quant_range_selectable =
			drm_rgb_quant_range_selectable(edid);

		intel_hdmi->has_audio = drm_detect_monitor_audio(edid);
		if (intel_hdmi->force_audio != HDMI_AUDIO_AUTO)
			intel_hdmi->has_audio =
				intel_hdmi->force_audio == HDMI_AUDIO_ON;

		if (intel_hdmi->force_audio != HDMI_AUDIO_OFF_DVI)
			intel_hdmi->has_hdmi_sink =
				drm_detect_hdmi_monitor(edid);

		connected = true;
	}

	return connected;
}

static enum drm_connector_status
intel_hdmi_detect(struct drm_connector *connector, bool force)
{
	enum drm_connector_status status;
	struct intel_hdmi *intel_hdmi = intel_attached_hdmi(connector);
	struct drm_i915_private *dev_priv = to_i915(connector->dev);
	bool live_status = false;
	unsigned int try;

	DRM_DEBUG_KMS("[CONNECTOR:%d:%s]\n",
		      connector->base.id, connector->name);

	intel_display_power_get(dev_priv, POWER_DOMAIN_GMBUS);

	for (try = 0; !live_status && try < 9; try++) {
		if (try)
			msleep(10);
		live_status = intel_digital_port_connected(dev_priv,
				hdmi_to_dig_port(intel_hdmi));
	}

	if (!live_status)
		DRM_DEBUG_KMS("Live status not up!");

	intel_hdmi_unset_edid(connector);

	if (intel_hdmi_set_edid(connector, live_status)) {
		struct intel_hdmi *intel_hdmi = intel_attached_hdmi(connector);

		hdmi_to_dig_port(intel_hdmi)->base.type = INTEL_OUTPUT_HDMI;
		status = connector_status_connected;
	} else
		status = connector_status_disconnected;

	intel_display_power_put(dev_priv, POWER_DOMAIN_GMBUS);

	return status;
}

static void
intel_hdmi_force(struct drm_connector *connector)
{
	struct intel_hdmi *intel_hdmi = intel_attached_hdmi(connector);

	DRM_DEBUG_KMS("[CONNECTOR:%d:%s]\n",
		      connector->base.id, connector->name);

	intel_hdmi_unset_edid(connector);

	if (connector->status != connector_status_connected)
		return;

	intel_hdmi_set_edid(connector, true);
	hdmi_to_dig_port(intel_hdmi)->base.type = INTEL_OUTPUT_HDMI;
}

static int intel_hdmi_get_modes(struct drm_connector *connector)
{
	struct edid *edid;

	edid = to_intel_connector(connector)->detect_edid;
	if (edid == NULL)
		return 0;

	return intel_connector_update_modes(connector, edid);
}

static bool
intel_hdmi_detect_audio(struct drm_connector *connector)
{
	bool has_audio = false;
	struct edid *edid;

	edid = to_intel_connector(connector)->detect_edid;
	if (edid && edid->input & DRM_EDID_INPUT_DIGITAL)
		has_audio = drm_detect_monitor_audio(edid);

	return has_audio;
}

static int
intel_hdmi_set_property(struct drm_connector *connector,
			struct drm_property *property,
			uint64_t val)
{
	struct intel_hdmi *intel_hdmi = intel_attached_hdmi(connector);
	struct intel_digital_port *intel_dig_port =
		hdmi_to_dig_port(intel_hdmi);
	struct drm_i915_private *dev_priv = connector->dev->dev_private;
	int ret;

	ret = drm_object_property_set_value(&connector->base, property, val);
	if (ret)
		return ret;

	if (property == dev_priv->force_audio_property) {
		enum hdmi_force_audio i = val;
		bool has_audio;

		if (i == intel_hdmi->force_audio)
			return 0;

		intel_hdmi->force_audio = i;

		if (i == HDMI_AUDIO_AUTO)
			has_audio = intel_hdmi_detect_audio(connector);
		else
			has_audio = (i == HDMI_AUDIO_ON);

		if (i == HDMI_AUDIO_OFF_DVI)
			intel_hdmi->has_hdmi_sink = 0;

		intel_hdmi->has_audio = has_audio;
		goto done;
	}

	if (property == dev_priv->broadcast_rgb_property) {
		bool old_auto = intel_hdmi->color_range_auto;
		bool old_range = intel_hdmi->limited_color_range;

		switch (val) {
		case INTEL_BROADCAST_RGB_AUTO:
			intel_hdmi->color_range_auto = true;
			break;
		case INTEL_BROADCAST_RGB_FULL:
			intel_hdmi->color_range_auto = false;
			intel_hdmi->limited_color_range = false;
			break;
		case INTEL_BROADCAST_RGB_LIMITED:
			intel_hdmi->color_range_auto = false;
			intel_hdmi->limited_color_range = true;
			break;
		default:
			return -EINVAL;
		}

		if (old_auto == intel_hdmi->color_range_auto &&
		    old_range == intel_hdmi->limited_color_range)
			return 0;

		goto done;
	}

	if (property == connector->dev->mode_config.aspect_ratio_property) {
		switch (val) {
		case DRM_MODE_PICTURE_ASPECT_NONE:
			intel_hdmi->aspect_ratio = HDMI_PICTURE_ASPECT_NONE;
			break;
		case DRM_MODE_PICTURE_ASPECT_4_3:
			intel_hdmi->aspect_ratio = HDMI_PICTURE_ASPECT_4_3;
			break;
		case DRM_MODE_PICTURE_ASPECT_16_9:
			intel_hdmi->aspect_ratio = HDMI_PICTURE_ASPECT_16_9;
			break;
		default:
			return -EINVAL;
		}
		goto done;
	}

	return -EINVAL;

done:
	if (intel_dig_port->base.base.crtc)
		intel_crtc_restore_mode(intel_dig_port->base.base.crtc);

	return 0;
}

static void intel_hdmi_pre_enable(struct intel_encoder *encoder)
{
	struct intel_hdmi *intel_hdmi = enc_to_intel_hdmi(&encoder->base);
	struct intel_crtc *intel_crtc = to_intel_crtc(encoder->base.crtc);
	const struct drm_display_mode *adjusted_mode = &intel_crtc->config->base.adjusted_mode;

	intel_hdmi_prepare(encoder);

	intel_hdmi->set_infoframes(&encoder->base,
				   intel_crtc->config->has_hdmi_sink,
				   adjusted_mode);
}

static void vlv_hdmi_pre_enable(struct intel_encoder *encoder)
{
	struct intel_digital_port *dport = enc_to_dig_port(&encoder->base);
	struct intel_hdmi *intel_hdmi = &dport->hdmi;
	struct drm_device *dev = encoder->base.dev;
	struct drm_i915_private *dev_priv = dev->dev_private;
	struct intel_crtc *intel_crtc =
		to_intel_crtc(encoder->base.crtc);
	const struct drm_display_mode *adjusted_mode = &intel_crtc->config->base.adjusted_mode;
	enum dpio_channel port = vlv_dport_to_channel(dport);
	int pipe = intel_crtc->pipe;
	u32 val;

	/* Enable clock channels for this port */
	mutex_lock(&dev_priv->sb_lock);
	val = vlv_dpio_read(dev_priv, pipe, VLV_PCS01_DW8(port));
	val = 0;
	if (pipe)
		val |= (1<<21);
	else
		val &= ~(1<<21);
	val |= 0x001000c4;
	vlv_dpio_write(dev_priv, pipe, VLV_PCS_DW8(port), val);

	/* HDMI 1.0V-2dB */
	vlv_dpio_write(dev_priv, pipe, VLV_TX_DW5(port), 0);
	vlv_dpio_write(dev_priv, pipe, VLV_TX_DW4(port), 0x2b245f5f);
	vlv_dpio_write(dev_priv, pipe, VLV_TX_DW2(port), 0x5578b83a);
	vlv_dpio_write(dev_priv, pipe, VLV_TX_DW3(port), 0x0c782040);
	vlv_dpio_write(dev_priv, pipe, VLV_TX3_DW4(port), 0x2b247878);
	vlv_dpio_write(dev_priv, pipe, VLV_PCS_DW11(port), 0x00030000);
	vlv_dpio_write(dev_priv, pipe, VLV_PCS_DW9(port), 0x00002000);
	vlv_dpio_write(dev_priv, pipe, VLV_TX_DW5(port), DPIO_TX_OCALINIT_EN);

	/* Program lane clock */
	vlv_dpio_write(dev_priv, pipe, VLV_PCS_DW14(port), 0x00760018);
	vlv_dpio_write(dev_priv, pipe, VLV_PCS_DW23(port), 0x00400888);
	mutex_unlock(&dev_priv->sb_lock);

	intel_hdmi->set_infoframes(&encoder->base,
				   intel_crtc->config->has_hdmi_sink,
				   adjusted_mode);

	g4x_enable_hdmi(encoder);

	vlv_wait_port_ready(dev_priv, dport, 0x0);
}

static void vlv_hdmi_pre_pll_enable(struct intel_encoder *encoder)
{
	struct intel_digital_port *dport = enc_to_dig_port(&encoder->base);
	struct drm_device *dev = encoder->base.dev;
	struct drm_i915_private *dev_priv = dev->dev_private;
	struct intel_crtc *intel_crtc =
		to_intel_crtc(encoder->base.crtc);
	enum dpio_channel port = vlv_dport_to_channel(dport);
	int pipe = intel_crtc->pipe;

	intel_hdmi_prepare(encoder);

	/* Program Tx lane resets to default */
	mutex_lock(&dev_priv->sb_lock);
	vlv_dpio_write(dev_priv, pipe, VLV_PCS_DW0(port),
			 DPIO_PCS_TX_LANE2_RESET |
			 DPIO_PCS_TX_LANE1_RESET);
	vlv_dpio_write(dev_priv, pipe, VLV_PCS_DW1(port),
			 DPIO_PCS_CLK_CRI_RXEB_EIOS_EN |
			 DPIO_PCS_CLK_CRI_RXDIGFILTSG_EN |
			 (1<<DPIO_PCS_CLK_DATAWIDTH_SHIFT) |
			 DPIO_PCS_CLK_SOFT_RESET);

	/* Fix up inter-pair skew failure */
	vlv_dpio_write(dev_priv, pipe, VLV_PCS_DW12(port), 0x00750f00);
	vlv_dpio_write(dev_priv, pipe, VLV_TX_DW11(port), 0x00001500);
	vlv_dpio_write(dev_priv, pipe, VLV_TX_DW14(port), 0x40400000);

	vlv_dpio_write(dev_priv, pipe, VLV_PCS_DW9(port), 0x00002000);
	vlv_dpio_write(dev_priv, pipe, VLV_TX_DW5(port), DPIO_TX_OCALINIT_EN);
	mutex_unlock(&dev_priv->sb_lock);
}

static void chv_data_lane_soft_reset(struct intel_encoder *encoder,
				     bool reset)
{
	struct drm_i915_private *dev_priv = to_i915(encoder->base.dev);
	enum dpio_channel ch = vlv_dport_to_channel(enc_to_dig_port(&encoder->base));
	struct intel_crtc *crtc = to_intel_crtc(encoder->base.crtc);
	enum pipe pipe = crtc->pipe;
	uint32_t val;

	val = vlv_dpio_read(dev_priv, pipe, VLV_PCS01_DW0(ch));
	if (reset)
		val &= ~(DPIO_PCS_TX_LANE2_RESET | DPIO_PCS_TX_LANE1_RESET);
	else
		val |= DPIO_PCS_TX_LANE2_RESET | DPIO_PCS_TX_LANE1_RESET;
	vlv_dpio_write(dev_priv, pipe, VLV_PCS01_DW0(ch), val);

	if (crtc->config->lane_count > 2) {
		val = vlv_dpio_read(dev_priv, pipe, VLV_PCS23_DW0(ch));
		if (reset)
			val &= ~(DPIO_PCS_TX_LANE2_RESET | DPIO_PCS_TX_LANE1_RESET);
		else
			val |= DPIO_PCS_TX_LANE2_RESET | DPIO_PCS_TX_LANE1_RESET;
		vlv_dpio_write(dev_priv, pipe, VLV_PCS23_DW0(ch), val);
	}

	val = vlv_dpio_read(dev_priv, pipe, VLV_PCS01_DW1(ch));
	val |= CHV_PCS_REQ_SOFTRESET_EN;
	if (reset)
		val &= ~DPIO_PCS_CLK_SOFT_RESET;
	else
		val |= DPIO_PCS_CLK_SOFT_RESET;
	vlv_dpio_write(dev_priv, pipe, VLV_PCS01_DW1(ch), val);

	if (crtc->config->lane_count > 2) {
		val = vlv_dpio_read(dev_priv, pipe, VLV_PCS23_DW1(ch));
		val |= CHV_PCS_REQ_SOFTRESET_EN;
		if (reset)
			val &= ~DPIO_PCS_CLK_SOFT_RESET;
		else
			val |= DPIO_PCS_CLK_SOFT_RESET;
		vlv_dpio_write(dev_priv, pipe, VLV_PCS23_DW1(ch), val);
	}
}

static void chv_hdmi_pre_pll_enable(struct intel_encoder *encoder)
{
	struct intel_digital_port *dport = enc_to_dig_port(&encoder->base);
	struct drm_device *dev = encoder->base.dev;
	struct drm_i915_private *dev_priv = dev->dev_private;
	struct intel_crtc *intel_crtc =
		to_intel_crtc(encoder->base.crtc);
	enum dpio_channel ch = vlv_dport_to_channel(dport);
	enum pipe pipe = intel_crtc->pipe;
	u32 val;

	intel_hdmi_prepare(encoder);

	/*
	 * Must trick the second common lane into life.
	 * Otherwise we can't even access the PLL.
	 */
	if (ch == DPIO_CH0 && pipe == PIPE_B)
		dport->release_cl2_override =
			!chv_phy_powergate_ch(dev_priv, DPIO_PHY0, DPIO_CH1, true);

	chv_phy_powergate_lanes(encoder, true, 0x0);

	mutex_lock(&dev_priv->sb_lock);

	/* Assert data lane reset */
	chv_data_lane_soft_reset(encoder, true);

	/* program left/right clock distribution */
	if (pipe != PIPE_B) {
		val = vlv_dpio_read(dev_priv, pipe, _CHV_CMN_DW5_CH0);
		val &= ~(CHV_BUFLEFTENA1_MASK | CHV_BUFRIGHTENA1_MASK);
		if (ch == DPIO_CH0)
			val |= CHV_BUFLEFTENA1_FORCE;
		if (ch == DPIO_CH1)
			val |= CHV_BUFRIGHTENA1_FORCE;
		vlv_dpio_write(dev_priv, pipe, _CHV_CMN_DW5_CH0, val);
	} else {
		val = vlv_dpio_read(dev_priv, pipe, _CHV_CMN_DW1_CH1);
		val &= ~(CHV_BUFLEFTENA2_MASK | CHV_BUFRIGHTENA2_MASK);
		if (ch == DPIO_CH0)
			val |= CHV_BUFLEFTENA2_FORCE;
		if (ch == DPIO_CH1)
			val |= CHV_BUFRIGHTENA2_FORCE;
		vlv_dpio_write(dev_priv, pipe, _CHV_CMN_DW1_CH1, val);
	}

	/* program clock channel usage */
	val = vlv_dpio_read(dev_priv, pipe, VLV_PCS01_DW8(ch));
	val |= CHV_PCS_USEDCLKCHANNEL_OVRRIDE;
	if (pipe != PIPE_B)
		val &= ~CHV_PCS_USEDCLKCHANNEL;
	else
		val |= CHV_PCS_USEDCLKCHANNEL;
	vlv_dpio_write(dev_priv, pipe, VLV_PCS01_DW8(ch), val);

	val = vlv_dpio_read(dev_priv, pipe, VLV_PCS23_DW8(ch));
	val |= CHV_PCS_USEDCLKCHANNEL_OVRRIDE;
	if (pipe != PIPE_B)
		val &= ~CHV_PCS_USEDCLKCHANNEL;
	else
		val |= CHV_PCS_USEDCLKCHANNEL;
	vlv_dpio_write(dev_priv, pipe, VLV_PCS23_DW8(ch), val);

	/*
	 * This a a bit weird since generally CL
	 * matches the pipe, but here we need to
	 * pick the CL based on the port.
	 */
	val = vlv_dpio_read(dev_priv, pipe, CHV_CMN_DW19(ch));
	if (pipe != PIPE_B)
		val &= ~CHV_CMN_USEDCLKCHANNEL;
	else
		val |= CHV_CMN_USEDCLKCHANNEL;
	vlv_dpio_write(dev_priv, pipe, CHV_CMN_DW19(ch), val);

	mutex_unlock(&dev_priv->sb_lock);
}

static void chv_hdmi_post_pll_disable(struct intel_encoder *encoder)
{
	struct drm_i915_private *dev_priv = to_i915(encoder->base.dev);
	enum pipe pipe = to_intel_crtc(encoder->base.crtc)->pipe;
	u32 val;

	mutex_lock(&dev_priv->sb_lock);

	/* disable left/right clock distribution */
	if (pipe != PIPE_B) {
		val = vlv_dpio_read(dev_priv, pipe, _CHV_CMN_DW5_CH0);
		val &= ~(CHV_BUFLEFTENA1_MASK | CHV_BUFRIGHTENA1_MASK);
		vlv_dpio_write(dev_priv, pipe, _CHV_CMN_DW5_CH0, val);
	} else {
		val = vlv_dpio_read(dev_priv, pipe, _CHV_CMN_DW1_CH1);
		val &= ~(CHV_BUFLEFTENA2_MASK | CHV_BUFRIGHTENA2_MASK);
		vlv_dpio_write(dev_priv, pipe, _CHV_CMN_DW1_CH1, val);
	}

	mutex_unlock(&dev_priv->sb_lock);

	/*
	 * Leave the power down bit cleared for at least one
	 * lane so that chv_powergate_phy_ch() will power
	 * on something when the channel is otherwise unused.
	 * When the port is off and the override is removed
	 * the lanes power down anyway, so otherwise it doesn't
	 * really matter what the state of power down bits is
	 * after this.
	 */
	chv_phy_powergate_lanes(encoder, false, 0x0);
}

static void vlv_hdmi_post_disable(struct intel_encoder *encoder)
{
	struct intel_digital_port *dport = enc_to_dig_port(&encoder->base);
	struct drm_i915_private *dev_priv = encoder->base.dev->dev_private;
	struct intel_crtc *intel_crtc =
		to_intel_crtc(encoder->base.crtc);
	enum dpio_channel port = vlv_dport_to_channel(dport);
	int pipe = intel_crtc->pipe;

	/* Reset lanes to avoid HDMI flicker (VLV w/a) */
	mutex_lock(&dev_priv->sb_lock);
	vlv_dpio_write(dev_priv, pipe, VLV_PCS_DW0(port), 0x00000000);
	vlv_dpio_write(dev_priv, pipe, VLV_PCS_DW1(port), 0x00e00060);
	mutex_unlock(&dev_priv->sb_lock);
}

static void chv_hdmi_post_disable(struct intel_encoder *encoder)
{
	struct drm_device *dev = encoder->base.dev;
	struct drm_i915_private *dev_priv = dev->dev_private;

	mutex_lock(&dev_priv->sb_lock);

	/* Assert data lane reset */
	chv_data_lane_soft_reset(encoder, true);

	mutex_unlock(&dev_priv->sb_lock);
}

static void chv_hdmi_pre_enable(struct intel_encoder *encoder)
{
	struct intel_digital_port *dport = enc_to_dig_port(&encoder->base);
	struct intel_hdmi *intel_hdmi = &dport->hdmi;
	struct drm_device *dev = encoder->base.dev;
	struct drm_i915_private *dev_priv = dev->dev_private;
	struct intel_crtc *intel_crtc =
		to_intel_crtc(encoder->base.crtc);
	const struct drm_display_mode *adjusted_mode = &intel_crtc->config->base.adjusted_mode;
	enum dpio_channel ch = vlv_dport_to_channel(dport);
	int pipe = intel_crtc->pipe;
	int data, i, stagger;
	u32 val;

	mutex_lock(&dev_priv->sb_lock);

	/* allow hardware to manage TX FIFO reset source */
	val = vlv_dpio_read(dev_priv, pipe, VLV_PCS01_DW11(ch));
	val &= ~DPIO_LANEDESKEW_STRAP_OVRD;
	vlv_dpio_write(dev_priv, pipe, VLV_PCS01_DW11(ch), val);

	val = vlv_dpio_read(dev_priv, pipe, VLV_PCS23_DW11(ch));
	val &= ~DPIO_LANEDESKEW_STRAP_OVRD;
	vlv_dpio_write(dev_priv, pipe, VLV_PCS23_DW11(ch), val);

	/* Program Tx latency optimal setting */
	for (i = 0; i < 4; i++) {
		/* Set the upar bit */
		data = (i == 1) ? 0x0 : 0x1;
		vlv_dpio_write(dev_priv, pipe, CHV_TX_DW14(ch, i),
				data << DPIO_UPAR_SHIFT);
	}

	/* Data lane stagger programming */
	if (intel_crtc->config->port_clock > 270000)
		stagger = 0x18;
	else if (intel_crtc->config->port_clock > 135000)
		stagger = 0xd;
	else if (intel_crtc->config->port_clock > 67500)
		stagger = 0x7;
	else if (intel_crtc->config->port_clock > 33750)
		stagger = 0x4;
	else
		stagger = 0x2;

	val = vlv_dpio_read(dev_priv, pipe, VLV_PCS01_DW11(ch));
	val |= DPIO_TX2_STAGGER_MASK(0x1f);
	vlv_dpio_write(dev_priv, pipe, VLV_PCS01_DW11(ch), val);

	val = vlv_dpio_read(dev_priv, pipe, VLV_PCS23_DW11(ch));
	val |= DPIO_TX2_STAGGER_MASK(0x1f);
	vlv_dpio_write(dev_priv, pipe, VLV_PCS23_DW11(ch), val);

	vlv_dpio_write(dev_priv, pipe, VLV_PCS01_DW12(ch),
		       DPIO_LANESTAGGER_STRAP(stagger) |
		       DPIO_LANESTAGGER_STRAP_OVRD |
		       DPIO_TX1_STAGGER_MASK(0x1f) |
		       DPIO_TX1_STAGGER_MULT(6) |
		       DPIO_TX2_STAGGER_MULT(0));

	vlv_dpio_write(dev_priv, pipe, VLV_PCS23_DW12(ch),
		       DPIO_LANESTAGGER_STRAP(stagger) |
		       DPIO_LANESTAGGER_STRAP_OVRD |
		       DPIO_TX1_STAGGER_MASK(0x1f) |
		       DPIO_TX1_STAGGER_MULT(7) |
		       DPIO_TX2_STAGGER_MULT(5));

	/* Deassert data lane reset */
	chv_data_lane_soft_reset(encoder, false);

	/* Clear calc init */
	val = vlv_dpio_read(dev_priv, pipe, VLV_PCS01_DW10(ch));
	val &= ~(DPIO_PCS_SWING_CALC_TX0_TX2 | DPIO_PCS_SWING_CALC_TX1_TX3);
	val &= ~(DPIO_PCS_TX1DEEMP_MASK | DPIO_PCS_TX2DEEMP_MASK);
	val |= DPIO_PCS_TX1DEEMP_9P5 | DPIO_PCS_TX2DEEMP_9P5;
	vlv_dpio_write(dev_priv, pipe, VLV_PCS01_DW10(ch), val);

	val = vlv_dpio_read(dev_priv, pipe, VLV_PCS23_DW10(ch));
	val &= ~(DPIO_PCS_SWING_CALC_TX0_TX2 | DPIO_PCS_SWING_CALC_TX1_TX3);
	val &= ~(DPIO_PCS_TX1DEEMP_MASK | DPIO_PCS_TX2DEEMP_MASK);
	val |= DPIO_PCS_TX1DEEMP_9P5 | DPIO_PCS_TX2DEEMP_9P5;
	vlv_dpio_write(dev_priv, pipe, VLV_PCS23_DW10(ch), val);

	val = vlv_dpio_read(dev_priv, pipe, VLV_PCS01_DW9(ch));
	val &= ~(DPIO_PCS_TX1MARGIN_MASK | DPIO_PCS_TX2MARGIN_MASK);
	val |= DPIO_PCS_TX1MARGIN_000 | DPIO_PCS_TX2MARGIN_000;
	vlv_dpio_write(dev_priv, pipe, VLV_PCS01_DW9(ch), val);

	val = vlv_dpio_read(dev_priv, pipe, VLV_PCS23_DW9(ch));
	val &= ~(DPIO_PCS_TX1MARGIN_MASK | DPIO_PCS_TX2MARGIN_MASK);
	val |= DPIO_PCS_TX1MARGIN_000 | DPIO_PCS_TX2MARGIN_000;
	vlv_dpio_write(dev_priv, pipe, VLV_PCS23_DW9(ch), val);

	/* FIXME: Program the support xxx V-dB */
	/* Use 800mV-0dB */
	for (i = 0; i < 4; i++) {
		val = vlv_dpio_read(dev_priv, pipe, CHV_TX_DW4(ch, i));
		val &= ~DPIO_SWING_DEEMPH9P5_MASK;
		val |= 128 << DPIO_SWING_DEEMPH9P5_SHIFT;
		vlv_dpio_write(dev_priv, pipe, CHV_TX_DW4(ch, i), val);
	}

	for (i = 0; i < 4; i++) {
		val = vlv_dpio_read(dev_priv, pipe, CHV_TX_DW2(ch, i));

		val &= ~DPIO_SWING_MARGIN000_MASK;
		val |= 102 << DPIO_SWING_MARGIN000_SHIFT;

		/*
		 * Supposedly this value shouldn't matter when unique transition
		 * scale is disabled, but in fact it does matter. Let's just
		 * always program the same value and hope it's OK.
		 */
		val &= ~(0xff << DPIO_UNIQ_TRANS_SCALE_SHIFT);
		val |= 0x9a << DPIO_UNIQ_TRANS_SCALE_SHIFT;

		vlv_dpio_write(dev_priv, pipe, CHV_TX_DW2(ch, i), val);
	}

	/*
	 * The document said it needs to set bit 27 for ch0 and bit 26
	 * for ch1. Might be a typo in the doc.
	 * For now, for this unique transition scale selection, set bit
	 * 27 for ch0 and ch1.
	 */
	for (i = 0; i < 4; i++) {
		val = vlv_dpio_read(dev_priv, pipe, CHV_TX_DW3(ch, i));
		val &= ~DPIO_TX_UNIQ_TRANS_SCALE_EN;
		vlv_dpio_write(dev_priv, pipe, CHV_TX_DW3(ch, i), val);
	}

	/* Start swing calculation */
	val = vlv_dpio_read(dev_priv, pipe, VLV_PCS01_DW10(ch));
	val |= DPIO_PCS_SWING_CALC_TX0_TX2 | DPIO_PCS_SWING_CALC_TX1_TX3;
	vlv_dpio_write(dev_priv, pipe, VLV_PCS01_DW10(ch), val);

	val = vlv_dpio_read(dev_priv, pipe, VLV_PCS23_DW10(ch));
	val |= DPIO_PCS_SWING_CALC_TX0_TX2 | DPIO_PCS_SWING_CALC_TX1_TX3;
	vlv_dpio_write(dev_priv, pipe, VLV_PCS23_DW10(ch), val);

	mutex_unlock(&dev_priv->sb_lock);

	intel_hdmi->set_infoframes(&encoder->base,
				   intel_crtc->config->has_hdmi_sink,
				   adjusted_mode);

	g4x_enable_hdmi(encoder);

	vlv_wait_port_ready(dev_priv, dport, 0x0);

	/* Second common lane will stay alive on its own now */
	if (dport->release_cl2_override) {
		chv_phy_powergate_ch(dev_priv, DPIO_PHY0, DPIO_CH1, false);
		dport->release_cl2_override = false;
	}
}

static void intel_hdmi_destroy(struct drm_connector *connector)
{
	kfree(to_intel_connector(connector)->detect_edid);
	drm_connector_cleanup(connector);
	kfree(connector);
}

static const struct drm_connector_funcs intel_hdmi_connector_funcs = {
	.dpms = drm_atomic_helper_connector_dpms,
	.detect = intel_hdmi_detect,
	.force = intel_hdmi_force,
	.fill_modes = drm_helper_probe_single_connector_modes,
	.set_property = intel_hdmi_set_property,
	.atomic_get_property = intel_connector_atomic_get_property,
	.destroy = intel_hdmi_destroy,
	.atomic_destroy_state = drm_atomic_helper_connector_destroy_state,
	.atomic_duplicate_state = drm_atomic_helper_connector_duplicate_state,
};

static const struct drm_connector_helper_funcs intel_hdmi_connector_helper_funcs = {
	.get_modes = intel_hdmi_get_modes,
	.mode_valid = intel_hdmi_mode_valid,
	.best_encoder = intel_best_encoder,
};

static const struct drm_encoder_funcs intel_hdmi_enc_funcs = {
	.destroy = intel_encoder_destroy,
};

static void
intel_hdmi_add_properties(struct intel_hdmi *intel_hdmi, struct drm_connector *connector)
{
	intel_attach_force_audio_property(connector);
	intel_attach_broadcast_rgb_property(connector);
	intel_hdmi->color_range_auto = true;
	intel_attach_aspect_ratio_property(connector);
	intel_hdmi->aspect_ratio = HDMI_PICTURE_ASPECT_NONE;
}

void intel_hdmi_init_connector(struct intel_digital_port *intel_dig_port,
			       struct intel_connector *intel_connector)
{
	struct drm_connector *connector = &intel_connector->base;
	struct intel_hdmi *intel_hdmi = &intel_dig_port->hdmi;
	struct intel_encoder *intel_encoder = &intel_dig_port->base;
	struct drm_device *dev = intel_encoder->base.dev;
	struct drm_i915_private *dev_priv = dev->dev_private;
	enum port port = intel_dig_port->port;
	uint8_t alternate_ddc_pin;

	drm_connector_init(dev, connector, &intel_hdmi_connector_funcs,
			   DRM_MODE_CONNECTOR_HDMIA);
	drm_connector_helper_add(connector, &intel_hdmi_connector_helper_funcs);

	connector->interlace_allowed = 1;
	connector->doublescan_allowed = 0;
	connector->stereo_allowed = 1;

	switch (port) {
	case PORT_B:
		if (IS_BROXTON(dev_priv))
			intel_hdmi->ddc_bus = GMBUS_PIN_1_BXT;
		else
			intel_hdmi->ddc_bus = GMBUS_PIN_DPB;
		/*
		 * On BXT A0/A1, sw needs to activate DDIA HPD logic and
		 * interrupts to check the external panel connection.
		 */
		if (IS_BXT_REVID(dev_priv, 0, BXT_REVID_A1))
			intel_encoder->hpd_pin = HPD_PORT_A;
		else
			intel_encoder->hpd_pin = HPD_PORT_B;
		break;
	case PORT_C:
		if (IS_BROXTON(dev_priv))
			intel_hdmi->ddc_bus = GMBUS_PIN_2_BXT;
		else
			intel_hdmi->ddc_bus = GMBUS_PIN_DPC;
		intel_encoder->hpd_pin = HPD_PORT_C;
		break;
	case PORT_D:
		if (WARN_ON(IS_BROXTON(dev_priv)))
			intel_hdmi->ddc_bus = GMBUS_PIN_DISABLED;
		else if (IS_CHERRYVIEW(dev_priv))
			intel_hdmi->ddc_bus = GMBUS_PIN_DPD_CHV;
		else
			intel_hdmi->ddc_bus = GMBUS_PIN_DPD;
		intel_encoder->hpd_pin = HPD_PORT_D;
		break;
	case PORT_E:
		/* On SKL PORT E doesn't have seperate GMBUS pin
		 *  We rely on VBT to set a proper alternate GMBUS pin. */
		alternate_ddc_pin =
			dev_priv->vbt.ddi_port_info[PORT_E].alternate_ddc_pin;
		switch (alternate_ddc_pin) {
		case DDC_PIN_B:
			intel_hdmi->ddc_bus = GMBUS_PIN_DPB;
			break;
		case DDC_PIN_C:
			intel_hdmi->ddc_bus = GMBUS_PIN_DPC;
			break;
		case DDC_PIN_D:
			intel_hdmi->ddc_bus = GMBUS_PIN_DPD;
			break;
		default:
			MISSING_CASE(alternate_ddc_pin);
		}
		intel_encoder->hpd_pin = HPD_PORT_E;
		break;
	case PORT_A:
		intel_encoder->hpd_pin = HPD_PORT_A;
		/* Internal port only for eDP. */
	default:
		BUG();
	}

	if (IS_VALLEYVIEW(dev) || IS_CHERRYVIEW(dev)) {
		intel_hdmi->write_infoframe = vlv_write_infoframe;
		intel_hdmi->set_infoframes = vlv_set_infoframes;
		intel_hdmi->infoframe_enabled = vlv_infoframe_enabled;
	} else if (IS_G4X(dev)) {
		intel_hdmi->write_infoframe = g4x_write_infoframe;
		intel_hdmi->set_infoframes = g4x_set_infoframes;
		intel_hdmi->infoframe_enabled = g4x_infoframe_enabled;
	} else if (HAS_DDI(dev)) {
		intel_hdmi->write_infoframe = hsw_write_infoframe;
		intel_hdmi->set_infoframes = hsw_set_infoframes;
		intel_hdmi->infoframe_enabled = hsw_infoframe_enabled;
	} else if (HAS_PCH_IBX(dev)) {
		intel_hdmi->write_infoframe = ibx_write_infoframe;
		intel_hdmi->set_infoframes = ibx_set_infoframes;
		intel_hdmi->infoframe_enabled = ibx_infoframe_enabled;
	} else {
		intel_hdmi->write_infoframe = cpt_write_infoframe;
		intel_hdmi->set_infoframes = cpt_set_infoframes;
		intel_hdmi->infoframe_enabled = cpt_infoframe_enabled;
	}

	if (HAS_DDI(dev))
		intel_connector->get_hw_state = intel_ddi_connector_get_hw_state;
	else
		intel_connector->get_hw_state = intel_connector_get_hw_state;
	intel_connector->unregister = intel_connector_unregister;

	intel_hdmi_add_properties(intel_hdmi, connector);

	intel_connector_attach_encoder(intel_connector, intel_encoder);
	drm_connector_register(connector);
	intel_hdmi->attached_connector = intel_connector;

	/* For G4X desktop chip, PEG_BAND_GAP_DATA 3:0 must first be written
	 * 0xd.  Failure to do so will result in spurious interrupts being
	 * generated on the port when a cable is not attached.
	 */
	if (IS_G4X(dev) && !IS_GM45(dev)) {
		u32 temp = I915_READ(PEG_BAND_GAP_DATA);
		I915_WRITE(PEG_BAND_GAP_DATA, (temp & ~0xf) | 0xd);
	}
}

void intel_hdmi_init(struct drm_device *dev,
		     i915_reg_t hdmi_reg, enum port port)
{
	struct drm_i915_private *dev_priv = dev->dev_private;
	struct intel_digital_port *intel_dig_port;
	struct intel_encoder *intel_encoder;
	struct intel_connector *intel_connector;

	intel_dig_port = kzalloc(sizeof(*intel_dig_port), GFP_KERNEL);
	if (!intel_dig_port)
		return;

	intel_connector = intel_connector_alloc();
	if (!intel_connector) {
		kfree(intel_dig_port);
		return;
	}

	intel_encoder = &intel_dig_port->base;

	drm_encoder_init(dev, &intel_encoder->base, &intel_hdmi_enc_funcs,
			 DRM_MODE_ENCODER_TMDS, NULL);

	intel_encoder->compute_config = intel_hdmi_compute_config;
	if (HAS_PCH_SPLIT(dev)) {
		intel_encoder->disable = pch_disable_hdmi;
		intel_encoder->post_disable = pch_post_disable_hdmi;
	} else {
		intel_encoder->disable = g4x_disable_hdmi;
	}
	intel_encoder->get_hw_state = intel_hdmi_get_hw_state;
	intel_encoder->get_config = intel_hdmi_get_config;
	if (IS_CHERRYVIEW(dev)) {
		intel_encoder->pre_pll_enable = chv_hdmi_pre_pll_enable;
		intel_encoder->pre_enable = chv_hdmi_pre_enable;
		intel_encoder->enable = vlv_enable_hdmi;
		intel_encoder->post_disable = chv_hdmi_post_disable;
		intel_encoder->post_pll_disable = chv_hdmi_post_pll_disable;
	} else if (IS_VALLEYVIEW(dev)) {
		intel_encoder->pre_pll_enable = vlv_hdmi_pre_pll_enable;
		intel_encoder->pre_enable = vlv_hdmi_pre_enable;
		intel_encoder->enable = vlv_enable_hdmi;
		intel_encoder->post_disable = vlv_hdmi_post_disable;
	} else {
		intel_encoder->pre_enable = intel_hdmi_pre_enable;
		if (HAS_PCH_CPT(dev))
			intel_encoder->enable = cpt_enable_hdmi;
		else if (HAS_PCH_IBX(dev))
			intel_encoder->enable = ibx_enable_hdmi;
		else
			intel_encoder->enable = g4x_enable_hdmi;
	}

	intel_encoder->type = INTEL_OUTPUT_HDMI;
	if (IS_CHERRYVIEW(dev)) {
		if (port == PORT_D)
			intel_encoder->crtc_mask = 1 << 2;
		else
			intel_encoder->crtc_mask = (1 << 0) | (1 << 1);
	} else {
		intel_encoder->crtc_mask = (1 << 0) | (1 << 1) | (1 << 2);
	}
	intel_encoder->cloneable = 1 << INTEL_OUTPUT_ANALOG;
	/*
	 * BSpec is unclear about HDMI+HDMI cloning on g4x, but it seems
	 * to work on real hardware. And since g4x can send infoframes to
	 * only one port anyway, nothing is lost by allowing it.
	 */
	if (IS_G4X(dev))
		intel_encoder->cloneable |= 1 << INTEL_OUTPUT_HDMI;

	intel_dig_port->port = port;
	dev_priv->dig_port_map[port] = intel_encoder;
	intel_dig_port->hdmi.hdmi_reg = hdmi_reg;
	intel_dig_port->dp.output_reg = INVALID_MMIO_REG;

	intel_hdmi_init_connector(intel_dig_port, intel_connector);
}<|MERGE_RESOLUTION|>--- conflicted
+++ resolved
@@ -127,11 +127,7 @@
 	case HDMI_INFOFRAME_TYPE_VENDOR:
 		return HSW_TVIDEO_DIP_VS_DATA(cpu_transcoder, i);
 	default:
-<<<<<<< HEAD
-		DRM_DEBUG_DRIVER("unknown info frame type %d\n", type);
-=======
 		MISSING_CASE(type);
->>>>>>> 1df59b84
 		return INVALID_MMIO_REG;
 	}
 }
@@ -234,12 +230,8 @@
 {
 	struct drm_i915_private *dev_priv = to_i915(encoder->dev);
 	struct intel_digital_port *intel_dig_port = enc_to_dig_port(encoder);
-<<<<<<< HEAD
-	i915_reg_t reg = TVIDEO_DIP_CTL(intel_crtc->pipe);
-=======
 	enum pipe pipe = to_intel_crtc(pipe_config->base.crtc)->pipe;
 	i915_reg_t reg = TVIDEO_DIP_CTL(pipe);
->>>>>>> 1df59b84
 	u32 val = I915_READ(reg);
 
 	if ((val & VIDEO_DIP_ENABLE) == 0)
@@ -298,16 +290,9 @@
 static bool cpt_infoframe_enabled(struct drm_encoder *encoder,
 				  const struct intel_crtc_state *pipe_config)
 {
-<<<<<<< HEAD
-	struct drm_device *dev = encoder->dev;
-	struct drm_i915_private *dev_priv = dev->dev_private;
-	struct intel_crtc *intel_crtc = to_intel_crtc(encoder->crtc);
-	u32 val = I915_READ(TVIDEO_DIP_CTL(intel_crtc->pipe));
-=======
 	struct drm_i915_private *dev_priv = to_i915(encoder->dev);
 	enum pipe pipe = to_intel_crtc(pipe_config->base.crtc)->pipe;
 	u32 val = I915_READ(TVIDEO_DIP_CTL(pipe));
->>>>>>> 1df59b84
 
 	if ((val & VIDEO_DIP_ENABLE) == 0)
 		return false;
@@ -361,12 +346,8 @@
 {
 	struct drm_i915_private *dev_priv = to_i915(encoder->dev);
 	struct intel_digital_port *intel_dig_port = enc_to_dig_port(encoder);
-<<<<<<< HEAD
-	u32 val = I915_READ(VLV_TVIDEO_DIP_CTL(intel_crtc->pipe));
-=======
 	enum pipe pipe = to_intel_crtc(pipe_config->base.crtc)->pipe;
 	u32 val = I915_READ(VLV_TVIDEO_DIP_CTL(pipe));
->>>>>>> 1df59b84
 
 	if ((val & VIDEO_DIP_ENABLE) == 0)
 		return false;
@@ -394,11 +375,6 @@
 	u32 val = I915_READ(ctl_reg);
 
 	data_reg = hsw_dip_data_reg(dev_priv, cpu_transcoder, type, 0);
-<<<<<<< HEAD
-	if (i915_mmio_reg_valid(data_reg))
-		return;
-=======
->>>>>>> 1df59b84
 
 	val &= ~hsw_infoframe_enable(type);
 	I915_WRITE(ctl_reg, val);
@@ -423,15 +399,8 @@
 static bool hsw_infoframe_enabled(struct drm_encoder *encoder,
 				  const struct intel_crtc_state *pipe_config)
 {
-<<<<<<< HEAD
-	struct drm_device *dev = encoder->dev;
-	struct drm_i915_private *dev_priv = dev->dev_private;
-	struct intel_crtc *intel_crtc = to_intel_crtc(encoder->crtc);
-	u32 val = I915_READ(HSW_TVIDEO_DIP_CTL(intel_crtc->config->cpu_transcoder));
-=======
 	struct drm_i915_private *dev_priv = to_i915(encoder->dev);
 	u32 val = I915_READ(HSW_TVIDEO_DIP_CTL(pipe_config->cpu_transcoder));
->>>>>>> 1df59b84
 
 	return val & (VIDEO_DIP_ENABLE_VSC_HSW | VIDEO_DIP_ENABLE_AVI_HSW |
 		      VIDEO_DIP_ENABLE_GCP_HSW | VIDEO_DIP_ENABLE_VS_HSW |
