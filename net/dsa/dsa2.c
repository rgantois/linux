--- conflicted
+++ resolved
@@ -241,11 +241,7 @@
 		for (port = 0; port < ds->num_ports; port++) {
 			dp = &ds->ports[port];
 
-<<<<<<< HEAD
-			if (dsa_port_is_user(dp))
-=======
 			if (dsa_port_is_user(dp) || dsa_port_is_dsa(dp))
->>>>>>> 661e50bc
 				dp->cpu_dp = dst->cpu_dp;
 		}
 	}
@@ -275,22 +271,12 @@
 		break;
 	case DSA_PORT_TYPE_CPU:
 	case DSA_PORT_TYPE_DSA:
-<<<<<<< HEAD
-		err = dsa_port_fixed_link_register_of(dp);
-		if (err) {
-			dev_err(ds->dev, "failed to register fixed link for port %d.%d\n",
-				ds->index, dp->index);
-			return err;
-		}
-
-=======
 		err = dsa_port_link_register_of(dp);
 		if (err) {
 			dev_err(ds->dev, "failed to setup link for port %d.%d\n",
 				ds->index, dp->index);
 			return err;
 		}
->>>>>>> 661e50bc
 		break;
 	case DSA_PORT_TYPE_USER:
 		err = dsa_slave_create(dp);
@@ -314,11 +300,7 @@
 		break;
 	case DSA_PORT_TYPE_CPU:
 	case DSA_PORT_TYPE_DSA:
-<<<<<<< HEAD
-		dsa_port_fixed_link_unregister_of(dp);
-=======
 		dsa_port_link_unregister_of(dp);
->>>>>>> 661e50bc
 		break;
 	case DSA_PORT_TYPE_USER:
 		if (dp->slave) {
