// SPDX-License-Identifier: GPL-2.0-or-later
/*
 * net/core/ethtool.c - Ethtool ioctl handler
 * Copyright (c) 2003 Matthew Wilcox <matthew@wil.cx>
 *
 * This file is where we call all the ethtool_ops commands to get
 * the information ethtool needs.
 */

#include <linux/compat.h>
#include <linux/module.h>
#include <linux/types.h>
#include <linux/capability.h>
#include <linux/errno.h>
#include <linux/ethtool.h>
#include <linux/netdevice.h>
#include <linux/net_tstamp.h>
#include <linux/phy.h>
#include <linux/bitops.h>
#include <linux/uaccess.h>
#include <linux/vmalloc.h>
#include <linux/sfp.h>
#include <linux/slab.h>
#include <linux/rtnetlink.h>
#include <linux/sched/signal.h>
#include <linux/net.h>
#include <linux/pm_runtime.h>
#include <net/devlink.h>
#include <net/xdp_sock_drv.h>
#include <net/flow_offload.h>
#include <linux/ethtool_netlink.h>
#include <generated/utsrelease.h>
#include "common.h"

/* State held across locks and calls for commands which have devlink fallback */
struct ethtool_devlink_compat {
	struct devlink *devlink;
	union {
		struct ethtool_flash efl;
		struct ethtool_drvinfo info;
	};
};

static struct devlink *netdev_to_devlink_get(struct net_device *dev)
{
	struct devlink_port *devlink_port;

	if (!dev->netdev_ops->ndo_get_devlink_port)
		return NULL;

	devlink_port = dev->netdev_ops->ndo_get_devlink_port(dev);
	if (!devlink_port)
		return NULL;

	return devlink_try_get(devlink_port->devlink);
}

/*
 * Some useful ethtool_ops methods that're device independent.
 * If we find that all drivers want to do the same thing here,
 * we can turn these into dev_() function calls.
 */

u32 ethtool_op_get_link(struct net_device *dev)
{
	return netif_carrier_ok(dev) ? 1 : 0;
}
EXPORT_SYMBOL(ethtool_op_get_link);

int ethtool_op_get_ts_info(struct net_device *dev, struct ethtool_ts_info *info)
{
	info->so_timestamping =
		SOF_TIMESTAMPING_TX_SOFTWARE |
		SOF_TIMESTAMPING_RX_SOFTWARE |
		SOF_TIMESTAMPING_SOFTWARE;
	info->phc_index = -1;
	return 0;
}
EXPORT_SYMBOL(ethtool_op_get_ts_info);

/* Handlers for each ethtool command */

static int ethtool_get_features(struct net_device *dev, void __user *useraddr)
{
	struct ethtool_gfeatures cmd = {
		.cmd = ETHTOOL_GFEATURES,
		.size = ETHTOOL_DEV_FEATURE_WORDS,
	};
	struct ethtool_get_features_block features[ETHTOOL_DEV_FEATURE_WORDS];
	u32 __user *sizeaddr;
	u32 copy_size;
	int i;

	/* in case feature bits run out again */
	BUILD_BUG_ON(ETHTOOL_DEV_FEATURE_WORDS * sizeof(u32) > sizeof(netdev_features_t));

	for (i = 0; i < ETHTOOL_DEV_FEATURE_WORDS; ++i) {
		features[i].available = (u32)(dev->hw_features >> (32 * i));
		features[i].requested = (u32)(dev->wanted_features >> (32 * i));
		features[i].active = (u32)(dev->features >> (32 * i));
		features[i].never_changed =
			(u32)(NETIF_F_NEVER_CHANGE >> (32 * i));
	}

	sizeaddr = useraddr + offsetof(struct ethtool_gfeatures, size);
	if (get_user(copy_size, sizeaddr))
		return -EFAULT;

	if (copy_size > ETHTOOL_DEV_FEATURE_WORDS)
		copy_size = ETHTOOL_DEV_FEATURE_WORDS;

	if (copy_to_user(useraddr, &cmd, sizeof(cmd)))
		return -EFAULT;
	useraddr += sizeof(cmd);
	if (copy_to_user(useraddr, features,
			 array_size(copy_size, sizeof(*features))))
		return -EFAULT;

	return 0;
}

static int ethtool_set_features(struct net_device *dev, void __user *useraddr)
{
	struct ethtool_sfeatures cmd;
	struct ethtool_set_features_block features[ETHTOOL_DEV_FEATURE_WORDS];
	netdev_features_t wanted = 0, valid = 0;
	int i, ret = 0;

	if (copy_from_user(&cmd, useraddr, sizeof(cmd)))
		return -EFAULT;
	useraddr += sizeof(cmd);

	if (cmd.size != ETHTOOL_DEV_FEATURE_WORDS)
		return -EINVAL;

	if (copy_from_user(features, useraddr, sizeof(features)))
		return -EFAULT;

	for (i = 0; i < ETHTOOL_DEV_FEATURE_WORDS; ++i) {
		valid |= (netdev_features_t)features[i].valid << (32 * i);
		wanted |= (netdev_features_t)features[i].requested << (32 * i);
	}

	if (valid & ~NETIF_F_ETHTOOL_BITS)
		return -EINVAL;

	if (valid & ~dev->hw_features) {
		valid &= dev->hw_features;
		ret |= ETHTOOL_F_UNSUPPORTED;
	}

	dev->wanted_features &= ~valid;
	dev->wanted_features |= wanted & valid;
	__netdev_update_features(dev);

	if ((dev->wanted_features ^ dev->features) & valid)
		ret |= ETHTOOL_F_WISH;

	return ret;
}

static int __ethtool_get_sset_count(struct net_device *dev, int sset)
{
	const struct ethtool_phy_ops *phy_ops = ethtool_phy_ops;
	const struct ethtool_ops *ops = dev->ethtool_ops;

	if (sset == ETH_SS_FEATURES)
		return ARRAY_SIZE(netdev_features_strings);

	if (sset == ETH_SS_RSS_HASH_FUNCS)
		return ARRAY_SIZE(rss_hash_func_strings);

	if (sset == ETH_SS_TUNABLES)
		return ARRAY_SIZE(tunable_strings);

	if (sset == ETH_SS_PHY_TUNABLES)
		return ARRAY_SIZE(phy_tunable_strings);

	if (sset == ETH_SS_PHY_STATS && dev->phydev &&
	    !ops->get_ethtool_phy_stats &&
	    phy_ops && phy_ops->get_sset_count)
		return phy_ops->get_sset_count(dev->phydev);

	if (sset == ETH_SS_LINK_MODES)
		return __ETHTOOL_LINK_MODE_MASK_NBITS;

	if (ops->get_sset_count && ops->get_strings)
		return ops->get_sset_count(dev, sset);
	else
		return -EOPNOTSUPP;
}

static void __ethtool_get_strings(struct net_device *dev,
	u32 stringset, u8 *data)
{
	const struct ethtool_phy_ops *phy_ops = ethtool_phy_ops;
	const struct ethtool_ops *ops = dev->ethtool_ops;

	if (stringset == ETH_SS_FEATURES)
		memcpy(data, netdev_features_strings,
			sizeof(netdev_features_strings));
	else if (stringset == ETH_SS_RSS_HASH_FUNCS)
		memcpy(data, rss_hash_func_strings,
		       sizeof(rss_hash_func_strings));
	else if (stringset == ETH_SS_TUNABLES)
		memcpy(data, tunable_strings, sizeof(tunable_strings));
	else if (stringset == ETH_SS_PHY_TUNABLES)
		memcpy(data, phy_tunable_strings, sizeof(phy_tunable_strings));
	else if (stringset == ETH_SS_PHY_STATS && dev->phydev &&
		 !ops->get_ethtool_phy_stats && phy_ops &&
		 phy_ops->get_strings)
		phy_ops->get_strings(dev->phydev, data);
	else if (stringset == ETH_SS_LINK_MODES)
		memcpy(data, link_mode_names,
		       __ETHTOOL_LINK_MODE_MASK_NBITS * ETH_GSTRING_LEN);
	else
		/* ops->get_strings is valid because checked earlier */
		ops->get_strings(dev, stringset, data);
}

static netdev_features_t ethtool_get_feature_mask(u32 eth_cmd)
{
	/* feature masks of legacy discrete ethtool ops */

	switch (eth_cmd) {
	case ETHTOOL_GTXCSUM:
	case ETHTOOL_STXCSUM:
		return NETIF_F_CSUM_MASK | NETIF_F_FCOE_CRC |
		       NETIF_F_SCTP_CRC;
	case ETHTOOL_GRXCSUM:
	case ETHTOOL_SRXCSUM:
		return NETIF_F_RXCSUM;
	case ETHTOOL_GSG:
	case ETHTOOL_SSG:
		return NETIF_F_SG | NETIF_F_FRAGLIST;
	case ETHTOOL_GTSO:
	case ETHTOOL_STSO:
		return NETIF_F_ALL_TSO;
	case ETHTOOL_GGSO:
	case ETHTOOL_SGSO:
		return NETIF_F_GSO;
	case ETHTOOL_GGRO:
	case ETHTOOL_SGRO:
		return NETIF_F_GRO;
	default:
		BUG();
	}
}

static int ethtool_get_one_feature(struct net_device *dev,
	char __user *useraddr, u32 ethcmd)
{
	netdev_features_t mask = ethtool_get_feature_mask(ethcmd);
	struct ethtool_value edata = {
		.cmd = ethcmd,
		.data = !!(dev->features & mask),
	};

	if (copy_to_user(useraddr, &edata, sizeof(edata)))
		return -EFAULT;
	return 0;
}

static int ethtool_set_one_feature(struct net_device *dev,
	void __user *useraddr, u32 ethcmd)
{
	struct ethtool_value edata;
	netdev_features_t mask;

	if (copy_from_user(&edata, useraddr, sizeof(edata)))
		return -EFAULT;

	mask = ethtool_get_feature_mask(ethcmd);
	mask &= dev->hw_features;
	if (!mask)
		return -EOPNOTSUPP;

	if (edata.data)
		dev->wanted_features |= mask;
	else
		dev->wanted_features &= ~mask;

	__netdev_update_features(dev);

	return 0;
}

#define ETH_ALL_FLAGS    (ETH_FLAG_LRO | ETH_FLAG_RXVLAN | ETH_FLAG_TXVLAN | \
			  ETH_FLAG_NTUPLE | ETH_FLAG_RXHASH)
#define ETH_ALL_FEATURES (NETIF_F_LRO | NETIF_F_HW_VLAN_CTAG_RX | \
			  NETIF_F_HW_VLAN_CTAG_TX | NETIF_F_NTUPLE | \
			  NETIF_F_RXHASH)

static u32 __ethtool_get_flags(struct net_device *dev)
{
	u32 flags = 0;

	if (dev->features & NETIF_F_LRO)
		flags |= ETH_FLAG_LRO;
	if (dev->features & NETIF_F_HW_VLAN_CTAG_RX)
		flags |= ETH_FLAG_RXVLAN;
	if (dev->features & NETIF_F_HW_VLAN_CTAG_TX)
		flags |= ETH_FLAG_TXVLAN;
	if (dev->features & NETIF_F_NTUPLE)
		flags |= ETH_FLAG_NTUPLE;
	if (dev->features & NETIF_F_RXHASH)
		flags |= ETH_FLAG_RXHASH;

	return flags;
}

static int __ethtool_set_flags(struct net_device *dev, u32 data)
{
	netdev_features_t features = 0, changed;

	if (data & ~ETH_ALL_FLAGS)
		return -EINVAL;

	if (data & ETH_FLAG_LRO)
		features |= NETIF_F_LRO;
	if (data & ETH_FLAG_RXVLAN)
		features |= NETIF_F_HW_VLAN_CTAG_RX;
	if (data & ETH_FLAG_TXVLAN)
		features |= NETIF_F_HW_VLAN_CTAG_TX;
	if (data & ETH_FLAG_NTUPLE)
		features |= NETIF_F_NTUPLE;
	if (data & ETH_FLAG_RXHASH)
		features |= NETIF_F_RXHASH;

	/* allow changing only bits set in hw_features */
	changed = (features ^ dev->features) & ETH_ALL_FEATURES;
	if (changed & ~dev->hw_features)
		return (changed & dev->hw_features) ? -EINVAL : -EOPNOTSUPP;

	dev->wanted_features =
		(dev->wanted_features & ~changed) | (features & changed);

	__netdev_update_features(dev);

	return 0;
}

/* Given two link masks, AND them together and save the result in dst. */
void ethtool_intersect_link_masks(struct ethtool_link_ksettings *dst,
				  struct ethtool_link_ksettings *src)
{
	unsigned int size = BITS_TO_LONGS(__ETHTOOL_LINK_MODE_MASK_NBITS);
	unsigned int idx = 0;

	for (; idx < size; idx++) {
		dst->link_modes.supported[idx] &=
			src->link_modes.supported[idx];
		dst->link_modes.advertising[idx] &=
			src->link_modes.advertising[idx];
	}
}
EXPORT_SYMBOL(ethtool_intersect_link_masks);

void ethtool_convert_legacy_u32_to_link_mode(unsigned long *dst,
					     u32 legacy_u32)
{
	linkmode_zero(dst);
	dst[0] = legacy_u32;
}
EXPORT_SYMBOL(ethtool_convert_legacy_u32_to_link_mode);

/* return false if src had higher bits set. lower bits always updated. */
bool ethtool_convert_link_mode_to_legacy_u32(u32 *legacy_u32,
					     const unsigned long *src)
{
	bool retval = true;

	/* TODO: following test will soon always be true */
	if (__ETHTOOL_LINK_MODE_MASK_NBITS > 32) {
		__ETHTOOL_DECLARE_LINK_MODE_MASK(ext);

		linkmode_zero(ext);
		bitmap_fill(ext, 32);
		bitmap_complement(ext, ext, __ETHTOOL_LINK_MODE_MASK_NBITS);
		if (linkmode_intersects(ext, src)) {
			/* src mask goes beyond bit 31 */
			retval = false;
		}
	}
	*legacy_u32 = src[0];
	return retval;
}
EXPORT_SYMBOL(ethtool_convert_link_mode_to_legacy_u32);

/* return false if ksettings link modes had higher bits
 * set. legacy_settings always updated (best effort)
 */
static bool
convert_link_ksettings_to_legacy_settings(
	struct ethtool_cmd *legacy_settings,
	const struct ethtool_link_ksettings *link_ksettings)
{
	bool retval = true;

	memset(legacy_settings, 0, sizeof(*legacy_settings));
	/* this also clears the deprecated fields in legacy structure:
	 * __u8		transceiver;
	 * __u32	maxtxpkt;
	 * __u32	maxrxpkt;
	 */

	retval &= ethtool_convert_link_mode_to_legacy_u32(
		&legacy_settings->supported,
		link_ksettings->link_modes.supported);
	retval &= ethtool_convert_link_mode_to_legacy_u32(
		&legacy_settings->advertising,
		link_ksettings->link_modes.advertising);
	retval &= ethtool_convert_link_mode_to_legacy_u32(
		&legacy_settings->lp_advertising,
		link_ksettings->link_modes.lp_advertising);
	ethtool_cmd_speed_set(legacy_settings, link_ksettings->base.speed);
	legacy_settings->duplex
		= link_ksettings->base.duplex;
	legacy_settings->port
		= link_ksettings->base.port;
	legacy_settings->phy_address
		= link_ksettings->base.phy_address;
	legacy_settings->autoneg
		= link_ksettings->base.autoneg;
	legacy_settings->mdio_support
		= link_ksettings->base.mdio_support;
	legacy_settings->eth_tp_mdix
		= link_ksettings->base.eth_tp_mdix;
	legacy_settings->eth_tp_mdix_ctrl
		= link_ksettings->base.eth_tp_mdix_ctrl;
	legacy_settings->transceiver
		= link_ksettings->base.transceiver;
	return retval;
}

/* number of 32-bit words to store the user's link mode bitmaps */
#define __ETHTOOL_LINK_MODE_MASK_NU32			\
	DIV_ROUND_UP(__ETHTOOL_LINK_MODE_MASK_NBITS, 32)

/* layout of the struct passed from/to userland */
struct ethtool_link_usettings {
	struct ethtool_link_settings base;
	struct {
		__u32 supported[__ETHTOOL_LINK_MODE_MASK_NU32];
		__u32 advertising[__ETHTOOL_LINK_MODE_MASK_NU32];
		__u32 lp_advertising[__ETHTOOL_LINK_MODE_MASK_NU32];
	} link_modes;
};

/* Internal kernel helper to query a device ethtool_link_settings. */
int __ethtool_get_link_ksettings(struct net_device *dev,
				 struct ethtool_link_ksettings *link_ksettings)
{
	ASSERT_RTNL();

	if (!dev->ethtool_ops->get_link_ksettings)
		return -EOPNOTSUPP;

	memset(link_ksettings, 0, sizeof(*link_ksettings));
	return dev->ethtool_ops->get_link_ksettings(dev, link_ksettings);
}
EXPORT_SYMBOL(__ethtool_get_link_ksettings);

/* convert ethtool_link_usettings in user space to a kernel internal
 * ethtool_link_ksettings. return 0 on success, errno on error.
 */
static int load_link_ksettings_from_user(struct ethtool_link_ksettings *to,
					 const void __user *from)
{
	struct ethtool_link_usettings link_usettings;

	if (copy_from_user(&link_usettings, from, sizeof(link_usettings)))
		return -EFAULT;

	memcpy(&to->base, &link_usettings.base, sizeof(to->base));
	bitmap_from_arr32(to->link_modes.supported,
			  link_usettings.link_modes.supported,
			  __ETHTOOL_LINK_MODE_MASK_NBITS);
	bitmap_from_arr32(to->link_modes.advertising,
			  link_usettings.link_modes.advertising,
			  __ETHTOOL_LINK_MODE_MASK_NBITS);
	bitmap_from_arr32(to->link_modes.lp_advertising,
			  link_usettings.link_modes.lp_advertising,
			  __ETHTOOL_LINK_MODE_MASK_NBITS);

	return 0;
}

/* Check if the user is trying to change anything besides speed/duplex */
bool ethtool_virtdev_validate_cmd(const struct ethtool_link_ksettings *cmd)
{
	struct ethtool_link_settings base2 = {};

	base2.speed = cmd->base.speed;
	base2.port = PORT_OTHER;
	base2.duplex = cmd->base.duplex;
	base2.cmd = cmd->base.cmd;
	base2.link_mode_masks_nwords = cmd->base.link_mode_masks_nwords;

	return !memcmp(&base2, &cmd->base, sizeof(base2)) &&
		bitmap_empty(cmd->link_modes.supported,
			     __ETHTOOL_LINK_MODE_MASK_NBITS) &&
		bitmap_empty(cmd->link_modes.lp_advertising,
			     __ETHTOOL_LINK_MODE_MASK_NBITS);
}

/* convert a kernel internal ethtool_link_ksettings to
 * ethtool_link_usettings in user space. return 0 on success, errno on
 * error.
 */
static int
store_link_ksettings_for_user(void __user *to,
			      const struct ethtool_link_ksettings *from)
{
	struct ethtool_link_usettings link_usettings;

	memcpy(&link_usettings, from, sizeof(link_usettings));
	bitmap_to_arr32(link_usettings.link_modes.supported,
			from->link_modes.supported,
			__ETHTOOL_LINK_MODE_MASK_NBITS);
	bitmap_to_arr32(link_usettings.link_modes.advertising,
			from->link_modes.advertising,
			__ETHTOOL_LINK_MODE_MASK_NBITS);
	bitmap_to_arr32(link_usettings.link_modes.lp_advertising,
			from->link_modes.lp_advertising,
			__ETHTOOL_LINK_MODE_MASK_NBITS);

	if (copy_to_user(to, &link_usettings, sizeof(link_usettings)))
		return -EFAULT;

	return 0;
}

/* Query device for its ethtool_link_settings. */
static int ethtool_get_link_ksettings(struct net_device *dev,
				      void __user *useraddr)
{
	int err = 0;
	struct ethtool_link_ksettings link_ksettings;

	ASSERT_RTNL();
	if (!dev->ethtool_ops->get_link_ksettings)
		return -EOPNOTSUPP;

	/* handle bitmap nbits handshake */
	if (copy_from_user(&link_ksettings.base, useraddr,
			   sizeof(link_ksettings.base)))
		return -EFAULT;

	if (__ETHTOOL_LINK_MODE_MASK_NU32
	    != link_ksettings.base.link_mode_masks_nwords) {
		/* wrong link mode nbits requested */
		memset(&link_ksettings, 0, sizeof(link_ksettings));
		link_ksettings.base.cmd = ETHTOOL_GLINKSETTINGS;
		/* send back number of words required as negative val */
		compiletime_assert(__ETHTOOL_LINK_MODE_MASK_NU32 <= S8_MAX,
				   "need too many bits for link modes!");
		link_ksettings.base.link_mode_masks_nwords
			= -((s8)__ETHTOOL_LINK_MODE_MASK_NU32);

		/* copy the base fields back to user, not the link
		 * mode bitmaps
		 */
		if (copy_to_user(useraddr, &link_ksettings.base,
				 sizeof(link_ksettings.base)))
			return -EFAULT;

		return 0;
	}

	/* handshake successful: user/kernel agree on
	 * link_mode_masks_nwords
	 */

	memset(&link_ksettings, 0, sizeof(link_ksettings));
	err = dev->ethtool_ops->get_link_ksettings(dev, &link_ksettings);
	if (err < 0)
		return err;

	/* make sure we tell the right values to user */
	link_ksettings.base.cmd = ETHTOOL_GLINKSETTINGS;
	link_ksettings.base.link_mode_masks_nwords
		= __ETHTOOL_LINK_MODE_MASK_NU32;
	link_ksettings.base.master_slave_cfg = MASTER_SLAVE_CFG_UNSUPPORTED;
	link_ksettings.base.master_slave_state = MASTER_SLAVE_STATE_UNSUPPORTED;

	return store_link_ksettings_for_user(useraddr, &link_ksettings);
}

/* Update device ethtool_link_settings. */
static int ethtool_set_link_ksettings(struct net_device *dev,
				      void __user *useraddr)
{
	int err;
	struct ethtool_link_ksettings link_ksettings;

	ASSERT_RTNL();

	if (!dev->ethtool_ops->set_link_ksettings)
		return -EOPNOTSUPP;

	/* make sure nbits field has expected value */
	if (copy_from_user(&link_ksettings.base, useraddr,
			   sizeof(link_ksettings.base)))
		return -EFAULT;

	if (__ETHTOOL_LINK_MODE_MASK_NU32
	    != link_ksettings.base.link_mode_masks_nwords)
		return -EINVAL;

	/* copy the whole structure, now that we know it has expected
	 * format
	 */
	err = load_link_ksettings_from_user(&link_ksettings, useraddr);
	if (err)
		return err;

	/* re-check nwords field, just in case */
	if (__ETHTOOL_LINK_MODE_MASK_NU32
	    != link_ksettings.base.link_mode_masks_nwords)
		return -EINVAL;

	if (link_ksettings.base.master_slave_cfg ||
	    link_ksettings.base.master_slave_state)
		return -EINVAL;

	err = dev->ethtool_ops->set_link_ksettings(dev, &link_ksettings);
	if (err >= 0) {
		ethtool_notify(dev, ETHTOOL_MSG_LINKINFO_NTF, NULL);
		ethtool_notify(dev, ETHTOOL_MSG_LINKMODES_NTF, NULL);
	}
	return err;
}

int ethtool_virtdev_set_link_ksettings(struct net_device *dev,
				       const struct ethtool_link_ksettings *cmd,
				       u32 *dev_speed, u8 *dev_duplex)
{
	u32 speed;
	u8 duplex;

	speed = cmd->base.speed;
	duplex = cmd->base.duplex;
	/* don't allow custom speed and duplex */
	if (!ethtool_validate_speed(speed) ||
	    !ethtool_validate_duplex(duplex) ||
	    !ethtool_virtdev_validate_cmd(cmd))
		return -EINVAL;
	*dev_speed = speed;
	*dev_duplex = duplex;

	return 0;
}
EXPORT_SYMBOL(ethtool_virtdev_set_link_ksettings);

/* Query device for its ethtool_cmd settings.
 *
 * Backward compatibility note: for compatibility with legacy ethtool, this is
 * now implemented via get_link_ksettings. When driver reports higher link mode
 * bits, a kernel warning is logged once (with name of 1st driver/device) to
 * recommend user to upgrade ethtool, but the command is successful (only the
 * lower link mode bits reported back to user). Deprecated fields from
 * ethtool_cmd (transceiver/maxrxpkt/maxtxpkt) are always set to zero.
 */
static int ethtool_get_settings(struct net_device *dev, void __user *useraddr)
{
	struct ethtool_link_ksettings link_ksettings;
	struct ethtool_cmd cmd;
	int err;

	ASSERT_RTNL();
	if (!dev->ethtool_ops->get_link_ksettings)
		return -EOPNOTSUPP;

	memset(&link_ksettings, 0, sizeof(link_ksettings));
	err = dev->ethtool_ops->get_link_ksettings(dev, &link_ksettings);
	if (err < 0)
		return err;
	convert_link_ksettings_to_legacy_settings(&cmd, &link_ksettings);

	/* send a sensible cmd tag back to user */
	cmd.cmd = ETHTOOL_GSET;

	if (copy_to_user(useraddr, &cmd, sizeof(cmd)))
		return -EFAULT;

	return 0;
}

/* Update device link settings with given ethtool_cmd.
 *
 * Backward compatibility note: for compatibility with legacy ethtool, this is
 * now always implemented via set_link_settings. When user's request updates
 * deprecated ethtool_cmd fields (transceiver/maxrxpkt/maxtxpkt), a kernel
 * warning is logged once (with name of 1st driver/device) to recommend user to
 * upgrade ethtool, and the request is rejected.
 */
static int ethtool_set_settings(struct net_device *dev, void __user *useraddr)
{
	struct ethtool_link_ksettings link_ksettings;
	struct ethtool_cmd cmd;
	int ret;

	ASSERT_RTNL();

	if (copy_from_user(&cmd, useraddr, sizeof(cmd)))
		return -EFAULT;
	if (!dev->ethtool_ops->set_link_ksettings)
		return -EOPNOTSUPP;

	if (!convert_legacy_settings_to_link_ksettings(&link_ksettings, &cmd))
		return -EINVAL;
	link_ksettings.base.link_mode_masks_nwords =
		__ETHTOOL_LINK_MODE_MASK_NU32;
	ret = dev->ethtool_ops->set_link_ksettings(dev, &link_ksettings);
	if (ret >= 0) {
		ethtool_notify(dev, ETHTOOL_MSG_LINKINFO_NTF, NULL);
		ethtool_notify(dev, ETHTOOL_MSG_LINKMODES_NTF, NULL);
	}
	return ret;
}

static int
ethtool_get_drvinfo(struct net_device *dev, struct ethtool_devlink_compat *rsp)
{
	const struct ethtool_ops *ops = dev->ethtool_ops;

	rsp->info.cmd = ETHTOOL_GDRVINFO;
	strlcpy(rsp->info.version, UTS_RELEASE, sizeof(rsp->info.version));
	if (ops->get_drvinfo) {
		ops->get_drvinfo(dev, &rsp->info);
	} else if (dev->dev.parent && dev->dev.parent->driver) {
		strlcpy(rsp->info.bus_info, dev_name(dev->dev.parent),
			sizeof(rsp->info.bus_info));
		strlcpy(rsp->info.driver, dev->dev.parent->driver->name,
			sizeof(rsp->info.driver));
	} else {
		return -EOPNOTSUPP;
	}

	/*
	 * this method of obtaining string set info is deprecated;
	 * Use ETHTOOL_GSSET_INFO instead.
	 */
	if (ops->get_sset_count) {
		int rc;

		rc = ops->get_sset_count(dev, ETH_SS_TEST);
		if (rc >= 0)
			rsp->info.testinfo_len = rc;
		rc = ops->get_sset_count(dev, ETH_SS_STATS);
		if (rc >= 0)
			rsp->info.n_stats = rc;
		rc = ops->get_sset_count(dev, ETH_SS_PRIV_FLAGS);
		if (rc >= 0)
			rsp->info.n_priv_flags = rc;
	}
	if (ops->get_regs_len) {
		int ret = ops->get_regs_len(dev);

		if (ret > 0)
			rsp->info.regdump_len = ret;
	}

	if (ops->get_eeprom_len)
		rsp->info.eedump_len = ops->get_eeprom_len(dev);

	if (!rsp->info.fw_version[0])
		rsp->devlink = netdev_to_devlink_get(dev);

	return 0;
}

static noinline_for_stack int ethtool_get_sset_info(struct net_device *dev,
						    void __user *useraddr)
{
	struct ethtool_sset_info info;
	u64 sset_mask;
	int i, idx = 0, n_bits = 0, ret, rc;
	u32 *info_buf = NULL;

	if (copy_from_user(&info, useraddr, sizeof(info)))
		return -EFAULT;

	/* store copy of mask, because we zero struct later on */
	sset_mask = info.sset_mask;
	if (!sset_mask)
		return 0;

	/* calculate size of return buffer */
	n_bits = hweight64(sset_mask);

	memset(&info, 0, sizeof(info));
	info.cmd = ETHTOOL_GSSET_INFO;

	info_buf = kcalloc(n_bits, sizeof(u32), GFP_USER);
	if (!info_buf)
		return -ENOMEM;

	/*
	 * fill return buffer based on input bitmask and successful
	 * get_sset_count return
	 */
	for (i = 0; i < 64; i++) {
		if (!(sset_mask & (1ULL << i)))
			continue;

		rc = __ethtool_get_sset_count(dev, i);
		if (rc >= 0) {
			info.sset_mask |= (1ULL << i);
			info_buf[idx++] = rc;
		}
	}

	ret = -EFAULT;
	if (copy_to_user(useraddr, &info, sizeof(info)))
		goto out;

	useraddr += offsetof(struct ethtool_sset_info, data);
	if (copy_to_user(useraddr, info_buf, array_size(idx, sizeof(u32))))
		goto out;

	ret = 0;

out:
	kfree(info_buf);
	return ret;
}

static noinline_for_stack int
ethtool_rxnfc_copy_from_compat(struct ethtool_rxnfc *rxnfc,
			       const struct compat_ethtool_rxnfc __user *useraddr,
			       size_t size)
{
	struct compat_ethtool_rxnfc crxnfc = {};

	/* We expect there to be holes between fs.m_ext and
	 * fs.ring_cookie and at the end of fs, but nowhere else.
	 * On non-x86, no conversion should be needed.
	 */
	BUILD_BUG_ON(!IS_ENABLED(CONFIG_X86_64) &&
		     sizeof(struct compat_ethtool_rxnfc) !=
		     sizeof(struct ethtool_rxnfc));
	BUILD_BUG_ON(offsetof(struct compat_ethtool_rxnfc, fs.m_ext) +
		     sizeof(useraddr->fs.m_ext) !=
		     offsetof(struct ethtool_rxnfc, fs.m_ext) +
		     sizeof(rxnfc->fs.m_ext));
	BUILD_BUG_ON(offsetof(struct compat_ethtool_rxnfc, fs.location) -
		     offsetof(struct compat_ethtool_rxnfc, fs.ring_cookie) !=
		     offsetof(struct ethtool_rxnfc, fs.location) -
		     offsetof(struct ethtool_rxnfc, fs.ring_cookie));

	if (copy_from_user(&crxnfc, useraddr, min(size, sizeof(crxnfc))))
		return -EFAULT;

	*rxnfc = (struct ethtool_rxnfc) {
		.cmd		= crxnfc.cmd,
		.flow_type	= crxnfc.flow_type,
		.data		= crxnfc.data,
		.fs		= {
			.flow_type	= crxnfc.fs.flow_type,
			.h_u		= crxnfc.fs.h_u,
			.h_ext		= crxnfc.fs.h_ext,
			.m_u		= crxnfc.fs.m_u,
			.m_ext		= crxnfc.fs.m_ext,
			.ring_cookie	= crxnfc.fs.ring_cookie,
			.location	= crxnfc.fs.location,
		},
		.rule_cnt	= crxnfc.rule_cnt,
	};

	return 0;
}

static int ethtool_rxnfc_copy_from_user(struct ethtool_rxnfc *rxnfc,
					const void __user *useraddr,
					size_t size)
{
	if (compat_need_64bit_alignment_fixup())
		return ethtool_rxnfc_copy_from_compat(rxnfc, useraddr, size);

	if (copy_from_user(rxnfc, useraddr, size))
		return -EFAULT;

	return 0;
}

static int ethtool_rxnfc_copy_to_compat(void __user *useraddr,
					const struct ethtool_rxnfc *rxnfc,
					size_t size, const u32 *rule_buf)
{
	struct compat_ethtool_rxnfc crxnfc;

	memset(&crxnfc, 0, sizeof(crxnfc));
	crxnfc = (struct compat_ethtool_rxnfc) {
		.cmd		= rxnfc->cmd,
		.flow_type	= rxnfc->flow_type,
		.data		= rxnfc->data,
		.fs		= {
			.flow_type	= rxnfc->fs.flow_type,
			.h_u		= rxnfc->fs.h_u,
			.h_ext		= rxnfc->fs.h_ext,
			.m_u		= rxnfc->fs.m_u,
			.m_ext		= rxnfc->fs.m_ext,
			.ring_cookie	= rxnfc->fs.ring_cookie,
			.location	= rxnfc->fs.location,
		},
		.rule_cnt	= rxnfc->rule_cnt,
	};

	if (copy_to_user(useraddr, &crxnfc, min(size, sizeof(crxnfc))))
		return -EFAULT;

	return 0;
}

static int ethtool_rxnfc_copy_to_user(void __user *useraddr,
				      const struct ethtool_rxnfc *rxnfc,
				      size_t size, const u32 *rule_buf)
{
	int ret;

	if (compat_need_64bit_alignment_fixup()) {
		ret = ethtool_rxnfc_copy_to_compat(useraddr, rxnfc, size,
						   rule_buf);
		useraddr += offsetof(struct compat_ethtool_rxnfc, rule_locs);
	} else {
		ret = copy_to_user(useraddr, rxnfc, size);
		useraddr += offsetof(struct ethtool_rxnfc, rule_locs);
	}

	if (ret)
		return -EFAULT;

	if (rule_buf) {
		if (copy_to_user(useraddr, rule_buf,
				 rxnfc->rule_cnt * sizeof(u32)))
			return -EFAULT;
	}

	return 0;
}

static noinline_for_stack int ethtool_set_rxnfc(struct net_device *dev,
						u32 cmd, void __user *useraddr)
{
	struct ethtool_rxnfc info;
	size_t info_size = sizeof(info);
	int rc;

	if (!dev->ethtool_ops->set_rxnfc)
		return -EOPNOTSUPP;

	/* struct ethtool_rxnfc was originally defined for
	 * ETHTOOL_{G,S}RXFH with only the cmd, flow_type and data
	 * members.  User-space might still be using that
	 * definition. */
	if (cmd == ETHTOOL_SRXFH)
		info_size = (offsetof(struct ethtool_rxnfc, data) +
			     sizeof(info.data));

	if (ethtool_rxnfc_copy_from_user(&info, useraddr, info_size))
		return -EFAULT;

	rc = dev->ethtool_ops->set_rxnfc(dev, &info);
	if (rc)
		return rc;

	if (cmd == ETHTOOL_SRXCLSRLINS &&
	    ethtool_rxnfc_copy_to_user(useraddr, &info, info_size, NULL))
		return -EFAULT;

	return 0;
}

static noinline_for_stack int ethtool_get_rxnfc(struct net_device *dev,
						u32 cmd, void __user *useraddr)
{
	struct ethtool_rxnfc info;
	size_t info_size = sizeof(info);
	const struct ethtool_ops *ops = dev->ethtool_ops;
	int ret;
	void *rule_buf = NULL;

	if (!ops->get_rxnfc)
		return -EOPNOTSUPP;

	/* struct ethtool_rxnfc was originally defined for
	 * ETHTOOL_{G,S}RXFH with only the cmd, flow_type and data
	 * members.  User-space might still be using that
	 * definition. */
	if (cmd == ETHTOOL_GRXFH)
		info_size = (offsetof(struct ethtool_rxnfc, data) +
			     sizeof(info.data));

	if (ethtool_rxnfc_copy_from_user(&info, useraddr, info_size))
		return -EFAULT;

	/* If FLOW_RSS was requested then user-space must be using the
	 * new definition, as FLOW_RSS is newer.
	 */
	if (cmd == ETHTOOL_GRXFH && info.flow_type & FLOW_RSS) {
		info_size = sizeof(info);
		if (ethtool_rxnfc_copy_from_user(&info, useraddr, info_size))
			return -EFAULT;
		/* Since malicious users may modify the original data,
		 * we need to check whether FLOW_RSS is still requested.
		 */
		if (!(info.flow_type & FLOW_RSS))
			return -EINVAL;
	}

	if (info.cmd != cmd)
		return -EINVAL;

	if (info.cmd == ETHTOOL_GRXCLSRLALL) {
		if (info.rule_cnt > 0) {
			if (info.rule_cnt <= KMALLOC_MAX_SIZE / sizeof(u32))
				rule_buf = kcalloc(info.rule_cnt, sizeof(u32),
						   GFP_USER);
			if (!rule_buf)
				return -ENOMEM;
		}
	}

	ret = ops->get_rxnfc(dev, &info, rule_buf);
	if (ret < 0)
		goto err_out;

	ret = ethtool_rxnfc_copy_to_user(useraddr, &info, info_size, rule_buf);
err_out:
	kfree(rule_buf);

	return ret;
}

static int ethtool_copy_validate_indir(u32 *indir, void __user *useraddr,
					struct ethtool_rxnfc *rx_rings,
					u32 size)
{
	int i;

	if (copy_from_user(indir, useraddr, array_size(size, sizeof(indir[0]))))
		return -EFAULT;

	/* Validate ring indices */
	for (i = 0; i < size; i++)
		if (indir[i] >= rx_rings->data)
			return -EINVAL;

	return 0;
}

u8 netdev_rss_key[NETDEV_RSS_KEY_LEN] __read_mostly;

void netdev_rss_key_fill(void *buffer, size_t len)
{
	BUG_ON(len > sizeof(netdev_rss_key));
	net_get_random_once(netdev_rss_key, sizeof(netdev_rss_key));
	memcpy(buffer, netdev_rss_key, len);
}
EXPORT_SYMBOL(netdev_rss_key_fill);

static noinline_for_stack int ethtool_get_rxfh_indir(struct net_device *dev,
						     void __user *useraddr)
{
	u32 user_size, dev_size;
	u32 *indir;
	int ret;

	if (!dev->ethtool_ops->get_rxfh_indir_size ||
	    !dev->ethtool_ops->get_rxfh)
		return -EOPNOTSUPP;
	dev_size = dev->ethtool_ops->get_rxfh_indir_size(dev);
	if (dev_size == 0)
		return -EOPNOTSUPP;

	if (copy_from_user(&user_size,
			   useraddr + offsetof(struct ethtool_rxfh_indir, size),
			   sizeof(user_size)))
		return -EFAULT;

	if (copy_to_user(useraddr + offsetof(struct ethtool_rxfh_indir, size),
			 &dev_size, sizeof(dev_size)))
		return -EFAULT;

	/* If the user buffer size is 0, this is just a query for the
	 * device table size.  Otherwise, if it's smaller than the
	 * device table size it's an error.
	 */
	if (user_size < dev_size)
		return user_size == 0 ? 0 : -EINVAL;

	indir = kcalloc(dev_size, sizeof(indir[0]), GFP_USER);
	if (!indir)
		return -ENOMEM;

	ret = dev->ethtool_ops->get_rxfh(dev, indir, NULL, NULL);
	if (ret)
		goto out;

	if (copy_to_user(useraddr +
			 offsetof(struct ethtool_rxfh_indir, ring_index[0]),
			 indir, dev_size * sizeof(indir[0])))
		ret = -EFAULT;

out:
	kfree(indir);
	return ret;
}

static noinline_for_stack int ethtool_set_rxfh_indir(struct net_device *dev,
						     void __user *useraddr)
{
	struct ethtool_rxnfc rx_rings;
	u32 user_size, dev_size, i;
	u32 *indir;
	const struct ethtool_ops *ops = dev->ethtool_ops;
	int ret;
	u32 ringidx_offset = offsetof(struct ethtool_rxfh_indir, ring_index[0]);

	if (!ops->get_rxfh_indir_size || !ops->set_rxfh ||
	    !ops->get_rxnfc)
		return -EOPNOTSUPP;

	dev_size = ops->get_rxfh_indir_size(dev);
	if (dev_size == 0)
		return -EOPNOTSUPP;

	if (copy_from_user(&user_size,
			   useraddr + offsetof(struct ethtool_rxfh_indir, size),
			   sizeof(user_size)))
		return -EFAULT;

	if (user_size != 0 && user_size != dev_size)
		return -EINVAL;

	indir = kcalloc(dev_size, sizeof(indir[0]), GFP_USER);
	if (!indir)
		return -ENOMEM;

	rx_rings.cmd = ETHTOOL_GRXRINGS;
	ret = ops->get_rxnfc(dev, &rx_rings, NULL);
	if (ret)
		goto out;

	if (user_size == 0) {
		for (i = 0; i < dev_size; i++)
			indir[i] = ethtool_rxfh_indir_default(i, rx_rings.data);
	} else {
		ret = ethtool_copy_validate_indir(indir,
						  useraddr + ringidx_offset,
						  &rx_rings,
						  dev_size);
		if (ret)
			goto out;
	}

	ret = ops->set_rxfh(dev, indir, NULL, ETH_RSS_HASH_NO_CHANGE);
	if (ret)
		goto out;

	/* indicate whether rxfh was set to default */
	if (user_size == 0)
		dev->priv_flags &= ~IFF_RXFH_CONFIGURED;
	else
		dev->priv_flags |= IFF_RXFH_CONFIGURED;

out:
	kfree(indir);
	return ret;
}

static noinline_for_stack int ethtool_get_rxfh(struct net_device *dev,
					       void __user *useraddr)
{
	int ret;
	const struct ethtool_ops *ops = dev->ethtool_ops;
	u32 user_indir_size, user_key_size;
	u32 dev_indir_size = 0, dev_key_size = 0;
	struct ethtool_rxfh rxfh;
	u32 total_size;
	u32 indir_bytes;
	u32 *indir = NULL;
	u8 dev_hfunc = 0;
	u8 *hkey = NULL;
	u8 *rss_config;

	if (!ops->get_rxfh)
		return -EOPNOTSUPP;

	if (ops->get_rxfh_indir_size)
		dev_indir_size = ops->get_rxfh_indir_size(dev);
	if (ops->get_rxfh_key_size)
		dev_key_size = ops->get_rxfh_key_size(dev);

	if (copy_from_user(&rxfh, useraddr, sizeof(rxfh)))
		return -EFAULT;
	user_indir_size = rxfh.indir_size;
	user_key_size = rxfh.key_size;

	/* Check that reserved fields are 0 for now */
	if (rxfh.rsvd8[0] || rxfh.rsvd8[1] || rxfh.rsvd8[2] || rxfh.rsvd32)
		return -EINVAL;
	/* Most drivers don't handle rss_context, check it's 0 as well */
	if (rxfh.rss_context && !ops->get_rxfh_context)
		return -EOPNOTSUPP;

	rxfh.indir_size = dev_indir_size;
	rxfh.key_size = dev_key_size;
	if (copy_to_user(useraddr, &rxfh, sizeof(rxfh)))
		return -EFAULT;

	if ((user_indir_size && (user_indir_size != dev_indir_size)) ||
	    (user_key_size && (user_key_size != dev_key_size)))
		return -EINVAL;

	indir_bytes = user_indir_size * sizeof(indir[0]);
	total_size = indir_bytes + user_key_size;
	rss_config = kzalloc(total_size, GFP_USER);
	if (!rss_config)
		return -ENOMEM;

	if (user_indir_size)
		indir = (u32 *)rss_config;

	if (user_key_size)
		hkey = rss_config + indir_bytes;

	if (rxfh.rss_context)
		ret = dev->ethtool_ops->get_rxfh_context(dev, indir, hkey,
							 &dev_hfunc,
							 rxfh.rss_context);
	else
		ret = dev->ethtool_ops->get_rxfh(dev, indir, hkey, &dev_hfunc);
	if (ret)
		goto out;

	if (copy_to_user(useraddr + offsetof(struct ethtool_rxfh, hfunc),
			 &dev_hfunc, sizeof(rxfh.hfunc))) {
		ret = -EFAULT;
	} else if (copy_to_user(useraddr +
			      offsetof(struct ethtool_rxfh, rss_config[0]),
			      rss_config, total_size)) {
		ret = -EFAULT;
	}
out:
	kfree(rss_config);

	return ret;
}

static noinline_for_stack int ethtool_set_rxfh(struct net_device *dev,
					       void __user *useraddr)
{
	int ret;
	const struct ethtool_ops *ops = dev->ethtool_ops;
	struct ethtool_rxnfc rx_rings;
	struct ethtool_rxfh rxfh;
	u32 dev_indir_size = 0, dev_key_size = 0, i;
	u32 *indir = NULL, indir_bytes = 0;
	u8 *hkey = NULL;
	u8 *rss_config;
	u32 rss_cfg_offset = offsetof(struct ethtool_rxfh, rss_config[0]);
	bool delete = false;

	if (!ops->get_rxnfc || !ops->set_rxfh)
		return -EOPNOTSUPP;

	if (ops->get_rxfh_indir_size)
		dev_indir_size = ops->get_rxfh_indir_size(dev);
	if (ops->get_rxfh_key_size)
		dev_key_size = ops->get_rxfh_key_size(dev);

	if (copy_from_user(&rxfh, useraddr, sizeof(rxfh)))
		return -EFAULT;

	/* Check that reserved fields are 0 for now */
	if (rxfh.rsvd8[0] || rxfh.rsvd8[1] || rxfh.rsvd8[2] || rxfh.rsvd32)
		return -EINVAL;
	/* Most drivers don't handle rss_context, check it's 0 as well */
	if (rxfh.rss_context && !ops->set_rxfh_context)
		return -EOPNOTSUPP;

	/* If either indir, hash key or function is valid, proceed further.
	 * Must request at least one change: indir size, hash key or function.
	 */
	if ((rxfh.indir_size &&
	     rxfh.indir_size != ETH_RXFH_INDIR_NO_CHANGE &&
	     rxfh.indir_size != dev_indir_size) ||
	    (rxfh.key_size && (rxfh.key_size != dev_key_size)) ||
	    (rxfh.indir_size == ETH_RXFH_INDIR_NO_CHANGE &&
	     rxfh.key_size == 0 && rxfh.hfunc == ETH_RSS_HASH_NO_CHANGE))
		return -EINVAL;

	if (rxfh.indir_size != ETH_RXFH_INDIR_NO_CHANGE)
		indir_bytes = dev_indir_size * sizeof(indir[0]);

	rss_config = kzalloc(indir_bytes + rxfh.key_size, GFP_USER);
	if (!rss_config)
		return -ENOMEM;

	rx_rings.cmd = ETHTOOL_GRXRINGS;
	ret = ops->get_rxnfc(dev, &rx_rings, NULL);
	if (ret)
		goto out;

	/* rxfh.indir_size == 0 means reset the indir table to default (master
	 * context) or delete the context (other RSS contexts).
	 * rxfh.indir_size == ETH_RXFH_INDIR_NO_CHANGE means leave it unchanged.
	 */
	if (rxfh.indir_size &&
	    rxfh.indir_size != ETH_RXFH_INDIR_NO_CHANGE) {
		indir = (u32 *)rss_config;
		ret = ethtool_copy_validate_indir(indir,
						  useraddr + rss_cfg_offset,
						  &rx_rings,
						  rxfh.indir_size);
		if (ret)
			goto out;
	} else if (rxfh.indir_size == 0) {
		if (rxfh.rss_context == 0) {
			indir = (u32 *)rss_config;
			for (i = 0; i < dev_indir_size; i++)
				indir[i] = ethtool_rxfh_indir_default(i, rx_rings.data);
		} else {
			delete = true;
		}
	}

	if (rxfh.key_size) {
		hkey = rss_config + indir_bytes;
		if (copy_from_user(hkey,
				   useraddr + rss_cfg_offset + indir_bytes,
				   rxfh.key_size)) {
			ret = -EFAULT;
			goto out;
		}
	}

	if (rxfh.rss_context)
		ret = ops->set_rxfh_context(dev, indir, hkey, rxfh.hfunc,
					    &rxfh.rss_context, delete);
	else
		ret = ops->set_rxfh(dev, indir, hkey, rxfh.hfunc);
	if (ret)
		goto out;

	if (copy_to_user(useraddr + offsetof(struct ethtool_rxfh, rss_context),
			 &rxfh.rss_context, sizeof(rxfh.rss_context)))
		ret = -EFAULT;

	if (!rxfh.rss_context) {
		/* indicate whether rxfh was set to default */
		if (rxfh.indir_size == 0)
			dev->priv_flags &= ~IFF_RXFH_CONFIGURED;
		else if (rxfh.indir_size != ETH_RXFH_INDIR_NO_CHANGE)
			dev->priv_flags |= IFF_RXFH_CONFIGURED;
	}

out:
	kfree(rss_config);
	return ret;
}

static int ethtool_get_regs(struct net_device *dev, char __user *useraddr)
{
	struct ethtool_regs regs;
	const struct ethtool_ops *ops = dev->ethtool_ops;
	void *regbuf;
	int reglen, ret;

	if (!ops->get_regs || !ops->get_regs_len)
		return -EOPNOTSUPP;

	if (copy_from_user(&regs, useraddr, sizeof(regs)))
		return -EFAULT;

	reglen = ops->get_regs_len(dev);
	if (reglen <= 0)
		return reglen;

	if (regs.len > reglen)
		regs.len = reglen;

	regbuf = vzalloc(reglen);
	if (!regbuf)
		return -ENOMEM;

	if (regs.len < reglen)
		reglen = regs.len;

	ops->get_regs(dev, &regs, regbuf);

	ret = -EFAULT;
	if (copy_to_user(useraddr, &regs, sizeof(regs)))
		goto out;
	useraddr += offsetof(struct ethtool_regs, data);
	if (copy_to_user(useraddr, regbuf, reglen))
		goto out;
	ret = 0;

 out:
	vfree(regbuf);
	return ret;
}

static int ethtool_reset(struct net_device *dev, char __user *useraddr)
{
	struct ethtool_value reset;
	int ret;

	if (!dev->ethtool_ops->reset)
		return -EOPNOTSUPP;

	if (copy_from_user(&reset, useraddr, sizeof(reset)))
		return -EFAULT;

	ret = dev->ethtool_ops->reset(dev, &reset.data);
	if (ret)
		return ret;

	if (copy_to_user(useraddr, &reset, sizeof(reset)))
		return -EFAULT;
	return 0;
}

static int ethtool_get_wol(struct net_device *dev, char __user *useraddr)
{
	struct ethtool_wolinfo wol;

	if (!dev->ethtool_ops->get_wol)
		return -EOPNOTSUPP;

	memset(&wol, 0, sizeof(struct ethtool_wolinfo));
	wol.cmd = ETHTOOL_GWOL;
	dev->ethtool_ops->get_wol(dev, &wol);

	if (copy_to_user(useraddr, &wol, sizeof(wol)))
		return -EFAULT;
	return 0;
}

static int ethtool_set_wol(struct net_device *dev, char __user *useraddr)
{
	struct ethtool_wolinfo wol;
	int ret;

	if (!dev->ethtool_ops->set_wol)
		return -EOPNOTSUPP;

	if (copy_from_user(&wol, useraddr, sizeof(wol)))
		return -EFAULT;

	ret = dev->ethtool_ops->set_wol(dev, &wol);
	if (ret)
		return ret;

	dev->wol_enabled = !!wol.wolopts;
	ethtool_notify(dev, ETHTOOL_MSG_WOL_NTF, NULL);

	return 0;
}

static int ethtool_get_eee(struct net_device *dev, char __user *useraddr)
{
	struct ethtool_eee edata;
	int rc;

	if (!dev->ethtool_ops->get_eee)
		return -EOPNOTSUPP;

	memset(&edata, 0, sizeof(struct ethtool_eee));
	edata.cmd = ETHTOOL_GEEE;
	rc = dev->ethtool_ops->get_eee(dev, &edata);

	if (rc)
		return rc;

	if (copy_to_user(useraddr, &edata, sizeof(edata)))
		return -EFAULT;

	return 0;
}

static int ethtool_set_eee(struct net_device *dev, char __user *useraddr)
{
	struct ethtool_eee edata;
	int ret;

	if (!dev->ethtool_ops->set_eee)
		return -EOPNOTSUPP;

	if (copy_from_user(&edata, useraddr, sizeof(edata)))
		return -EFAULT;

	ret = dev->ethtool_ops->set_eee(dev, &edata);
	if (!ret)
		ethtool_notify(dev, ETHTOOL_MSG_EEE_NTF, NULL);
	return ret;
}

static int ethtool_nway_reset(struct net_device *dev)
{
	if (!dev->ethtool_ops->nway_reset)
		return -EOPNOTSUPP;

	return dev->ethtool_ops->nway_reset(dev);
}

static int ethtool_get_link(struct net_device *dev, char __user *useraddr)
{
	struct ethtool_value edata = { .cmd = ETHTOOL_GLINK };
	int link = __ethtool_get_link(dev);

	if (link < 0)
		return link;

	edata.data = link;
	if (copy_to_user(useraddr, &edata, sizeof(edata)))
		return -EFAULT;
	return 0;
}

static int ethtool_get_any_eeprom(struct net_device *dev, void __user *useraddr,
				  int (*getter)(struct net_device *,
						struct ethtool_eeprom *, u8 *),
				  u32 total_len)
{
	struct ethtool_eeprom eeprom;
	void __user *userbuf = useraddr + sizeof(eeprom);
	u32 bytes_remaining;
	u8 *data;
	int ret = 0;

	if (copy_from_user(&eeprom, useraddr, sizeof(eeprom)))
		return -EFAULT;

	/* Check for wrap and zero */
	if (eeprom.offset + eeprom.len <= eeprom.offset)
		return -EINVAL;

	/* Check for exceeding total eeprom len */
	if (eeprom.offset + eeprom.len > total_len)
		return -EINVAL;

	data = kzalloc(PAGE_SIZE, GFP_USER);
	if (!data)
		return -ENOMEM;

	bytes_remaining = eeprom.len;
	while (bytes_remaining > 0) {
		eeprom.len = min(bytes_remaining, (u32)PAGE_SIZE);

		ret = getter(dev, &eeprom, data);
		if (ret)
			break;
		if (!eeprom.len) {
			ret = -EIO;
			break;
		}
		if (copy_to_user(userbuf, data, eeprom.len)) {
			ret = -EFAULT;
			break;
		}
		userbuf += eeprom.len;
		eeprom.offset += eeprom.len;
		bytes_remaining -= eeprom.len;
	}

	eeprom.len = userbuf - (useraddr + sizeof(eeprom));
	eeprom.offset -= eeprom.len;
	if (copy_to_user(useraddr, &eeprom, sizeof(eeprom)))
		ret = -EFAULT;

	kfree(data);
	return ret;
}

static int ethtool_get_eeprom(struct net_device *dev, void __user *useraddr)
{
	const struct ethtool_ops *ops = dev->ethtool_ops;

	if (!ops->get_eeprom || !ops->get_eeprom_len ||
	    !ops->get_eeprom_len(dev))
		return -EOPNOTSUPP;

	return ethtool_get_any_eeprom(dev, useraddr, ops->get_eeprom,
				      ops->get_eeprom_len(dev));
}

static int ethtool_set_eeprom(struct net_device *dev, void __user *useraddr)
{
	struct ethtool_eeprom eeprom;
	const struct ethtool_ops *ops = dev->ethtool_ops;
	void __user *userbuf = useraddr + sizeof(eeprom);
	u32 bytes_remaining;
	u8 *data;
	int ret = 0;

	if (!ops->set_eeprom || !ops->get_eeprom_len ||
	    !ops->get_eeprom_len(dev))
		return -EOPNOTSUPP;

	if (copy_from_user(&eeprom, useraddr, sizeof(eeprom)))
		return -EFAULT;

	/* Check for wrap and zero */
	if (eeprom.offset + eeprom.len <= eeprom.offset)
		return -EINVAL;

	/* Check for exceeding total eeprom len */
	if (eeprom.offset + eeprom.len > ops->get_eeprom_len(dev))
		return -EINVAL;

	data = kzalloc(PAGE_SIZE, GFP_USER);
	if (!data)
		return -ENOMEM;

	bytes_remaining = eeprom.len;
	while (bytes_remaining > 0) {
		eeprom.len = min(bytes_remaining, (u32)PAGE_SIZE);

		if (copy_from_user(data, userbuf, eeprom.len)) {
			ret = -EFAULT;
			break;
		}
		ret = ops->set_eeprom(dev, &eeprom, data);
		if (ret)
			break;
		userbuf += eeprom.len;
		eeprom.offset += eeprom.len;
		bytes_remaining -= eeprom.len;
	}

	kfree(data);
	return ret;
}

static noinline_for_stack int ethtool_get_coalesce(struct net_device *dev,
						   void __user *useraddr)
{
	struct ethtool_coalesce coalesce = { .cmd = ETHTOOL_GCOALESCE };
	struct kernel_ethtool_coalesce kernel_coalesce = {};
	int ret;

	if (!dev->ethtool_ops->get_coalesce)
		return -EOPNOTSUPP;

	ret = dev->ethtool_ops->get_coalesce(dev, &coalesce, &kernel_coalesce,
					     NULL);
	if (ret)
		return ret;

	if (copy_to_user(useraddr, &coalesce, sizeof(coalesce)))
		return -EFAULT;
	return 0;
}

static bool
ethtool_set_coalesce_supported(struct net_device *dev,
			       struct ethtool_coalesce *coalesce)
{
	u32 supported_params = dev->ethtool_ops->supported_coalesce_params;
	u32 nonzero_params = 0;

	if (coalesce->rx_coalesce_usecs)
		nonzero_params |= ETHTOOL_COALESCE_RX_USECS;
	if (coalesce->rx_max_coalesced_frames)
		nonzero_params |= ETHTOOL_COALESCE_RX_MAX_FRAMES;
	if (coalesce->rx_coalesce_usecs_irq)
		nonzero_params |= ETHTOOL_COALESCE_RX_USECS_IRQ;
	if (coalesce->rx_max_coalesced_frames_irq)
		nonzero_params |= ETHTOOL_COALESCE_RX_MAX_FRAMES_IRQ;
	if (coalesce->tx_coalesce_usecs)
		nonzero_params |= ETHTOOL_COALESCE_TX_USECS;
	if (coalesce->tx_max_coalesced_frames)
		nonzero_params |= ETHTOOL_COALESCE_TX_MAX_FRAMES;
	if (coalesce->tx_coalesce_usecs_irq)
		nonzero_params |= ETHTOOL_COALESCE_TX_USECS_IRQ;
	if (coalesce->tx_max_coalesced_frames_irq)
		nonzero_params |= ETHTOOL_COALESCE_TX_MAX_FRAMES_IRQ;
	if (coalesce->stats_block_coalesce_usecs)
		nonzero_params |= ETHTOOL_COALESCE_STATS_BLOCK_USECS;
	if (coalesce->use_adaptive_rx_coalesce)
		nonzero_params |= ETHTOOL_COALESCE_USE_ADAPTIVE_RX;
	if (coalesce->use_adaptive_tx_coalesce)
		nonzero_params |= ETHTOOL_COALESCE_USE_ADAPTIVE_TX;
	if (coalesce->pkt_rate_low)
		nonzero_params |= ETHTOOL_COALESCE_PKT_RATE_LOW;
	if (coalesce->rx_coalesce_usecs_low)
		nonzero_params |= ETHTOOL_COALESCE_RX_USECS_LOW;
	if (coalesce->rx_max_coalesced_frames_low)
		nonzero_params |= ETHTOOL_COALESCE_RX_MAX_FRAMES_LOW;
	if (coalesce->tx_coalesce_usecs_low)
		nonzero_params |= ETHTOOL_COALESCE_TX_USECS_LOW;
	if (coalesce->tx_max_coalesced_frames_low)
		nonzero_params |= ETHTOOL_COALESCE_TX_MAX_FRAMES_LOW;
	if (coalesce->pkt_rate_high)
		nonzero_params |= ETHTOOL_COALESCE_PKT_RATE_HIGH;
	if (coalesce->rx_coalesce_usecs_high)
		nonzero_params |= ETHTOOL_COALESCE_RX_USECS_HIGH;
	if (coalesce->rx_max_coalesced_frames_high)
		nonzero_params |= ETHTOOL_COALESCE_RX_MAX_FRAMES_HIGH;
	if (coalesce->tx_coalesce_usecs_high)
		nonzero_params |= ETHTOOL_COALESCE_TX_USECS_HIGH;
	if (coalesce->tx_max_coalesced_frames_high)
		nonzero_params |= ETHTOOL_COALESCE_TX_MAX_FRAMES_HIGH;
	if (coalesce->rate_sample_interval)
		nonzero_params |= ETHTOOL_COALESCE_RATE_SAMPLE_INTERVAL;

	return (supported_params & nonzero_params) == nonzero_params;
}

static noinline_for_stack int ethtool_set_coalesce(struct net_device *dev,
						   void __user *useraddr)
{
	struct kernel_ethtool_coalesce kernel_coalesce = {};
	struct ethtool_coalesce coalesce;
	int ret;

<<<<<<< HEAD
	if (!dev->ethtool_ops->set_coalesce && !dev->ethtool_ops->get_coalesce)
=======
	if (!dev->ethtool_ops->set_coalesce || !dev->ethtool_ops->get_coalesce)
>>>>>>> df0cc57e
		return -EOPNOTSUPP;

	ret = dev->ethtool_ops->get_coalesce(dev, &coalesce, &kernel_coalesce,
					     NULL);
	if (ret)
		return ret;

	if (copy_from_user(&coalesce, useraddr, sizeof(coalesce)))
		return -EFAULT;

	if (!ethtool_set_coalesce_supported(dev, &coalesce))
		return -EOPNOTSUPP;

	ret = dev->ethtool_ops->set_coalesce(dev, &coalesce, &kernel_coalesce,
					     NULL);
	if (!ret)
		ethtool_notify(dev, ETHTOOL_MSG_COALESCE_NTF, NULL);
	return ret;
}

static int ethtool_get_ringparam(struct net_device *dev, void __user *useraddr)
{
	struct ethtool_ringparam ringparam = { .cmd = ETHTOOL_GRINGPARAM };

	if (!dev->ethtool_ops->get_ringparam)
		return -EOPNOTSUPP;

	dev->ethtool_ops->get_ringparam(dev, &ringparam);

	if (copy_to_user(useraddr, &ringparam, sizeof(ringparam)))
		return -EFAULT;
	return 0;
}

static int ethtool_set_ringparam(struct net_device *dev, void __user *useraddr)
{
	struct ethtool_ringparam ringparam, max = { .cmd = ETHTOOL_GRINGPARAM };
	int ret;

	if (!dev->ethtool_ops->set_ringparam || !dev->ethtool_ops->get_ringparam)
		return -EOPNOTSUPP;

	if (copy_from_user(&ringparam, useraddr, sizeof(ringparam)))
		return -EFAULT;

	dev->ethtool_ops->get_ringparam(dev, &max);

	/* ensure new ring parameters are within the maximums */
	if (ringparam.rx_pending > max.rx_max_pending ||
	    ringparam.rx_mini_pending > max.rx_mini_max_pending ||
	    ringparam.rx_jumbo_pending > max.rx_jumbo_max_pending ||
	    ringparam.tx_pending > max.tx_max_pending)
		return -EINVAL;

	ret = dev->ethtool_ops->set_ringparam(dev, &ringparam);
	if (!ret)
		ethtool_notify(dev, ETHTOOL_MSG_RINGS_NTF, NULL);
	return ret;
}

static noinline_for_stack int ethtool_get_channels(struct net_device *dev,
						   void __user *useraddr)
{
	struct ethtool_channels channels = { .cmd = ETHTOOL_GCHANNELS };

	if (!dev->ethtool_ops->get_channels)
		return -EOPNOTSUPP;

	dev->ethtool_ops->get_channels(dev, &channels);

	if (copy_to_user(useraddr, &channels, sizeof(channels)))
		return -EFAULT;
	return 0;
}

static noinline_for_stack int ethtool_set_channels(struct net_device *dev,
						   void __user *useraddr)
{
	struct ethtool_channels channels, curr = { .cmd = ETHTOOL_GCHANNELS };
	u16 from_channel, to_channel;
	u32 max_rx_in_use = 0;
	unsigned int i;
	int ret;

	if (!dev->ethtool_ops->set_channels || !dev->ethtool_ops->get_channels)
		return -EOPNOTSUPP;

	if (copy_from_user(&channels, useraddr, sizeof(channels)))
		return -EFAULT;

	dev->ethtool_ops->get_channels(dev, &curr);

	if (channels.rx_count == curr.rx_count &&
	    channels.tx_count == curr.tx_count &&
	    channels.combined_count == curr.combined_count &&
	    channels.other_count == curr.other_count)
		return 0;

	/* ensure new counts are within the maximums */
	if (channels.rx_count > curr.max_rx ||
	    channels.tx_count > curr.max_tx ||
	    channels.combined_count > curr.max_combined ||
	    channels.other_count > curr.max_other)
		return -EINVAL;

	/* ensure there is at least one RX and one TX channel */
	if (!channels.combined_count &&
	    (!channels.rx_count || !channels.tx_count))
		return -EINVAL;

	/* ensure the new Rx count fits within the configured Rx flow
	 * indirection table settings */
	if (netif_is_rxfh_configured(dev) &&
	    !ethtool_get_max_rxfh_channel(dev, &max_rx_in_use) &&
	    (channels.combined_count + channels.rx_count) <= max_rx_in_use)
	    return -EINVAL;

	/* Disabling channels, query zero-copy AF_XDP sockets */
	from_channel = channels.combined_count +
		min(channels.rx_count, channels.tx_count);
	to_channel = curr.combined_count + max(curr.rx_count, curr.tx_count);
	for (i = from_channel; i < to_channel; i++)
		if (xsk_get_pool_from_qid(dev, i))
			return -EINVAL;

	ret = dev->ethtool_ops->set_channels(dev, &channels);
	if (!ret)
		ethtool_notify(dev, ETHTOOL_MSG_CHANNELS_NTF, NULL);
	return ret;
}

static int ethtool_get_pauseparam(struct net_device *dev, void __user *useraddr)
{
	struct ethtool_pauseparam pauseparam = { .cmd = ETHTOOL_GPAUSEPARAM };

	if (!dev->ethtool_ops->get_pauseparam)
		return -EOPNOTSUPP;

	dev->ethtool_ops->get_pauseparam(dev, &pauseparam);

	if (copy_to_user(useraddr, &pauseparam, sizeof(pauseparam)))
		return -EFAULT;
	return 0;
}

static int ethtool_set_pauseparam(struct net_device *dev, void __user *useraddr)
{
	struct ethtool_pauseparam pauseparam;
	int ret;

	if (!dev->ethtool_ops->set_pauseparam)
		return -EOPNOTSUPP;

	if (copy_from_user(&pauseparam, useraddr, sizeof(pauseparam)))
		return -EFAULT;

	ret = dev->ethtool_ops->set_pauseparam(dev, &pauseparam);
	if (!ret)
		ethtool_notify(dev, ETHTOOL_MSG_PAUSE_NTF, NULL);
	return ret;
}

static int ethtool_self_test(struct net_device *dev, char __user *useraddr)
{
	struct ethtool_test test;
	const struct ethtool_ops *ops = dev->ethtool_ops;
	u64 *data;
	int ret, test_len;

	if (!ops->self_test || !ops->get_sset_count)
		return -EOPNOTSUPP;

	test_len = ops->get_sset_count(dev, ETH_SS_TEST);
	if (test_len < 0)
		return test_len;
	WARN_ON(test_len == 0);

	if (copy_from_user(&test, useraddr, sizeof(test)))
		return -EFAULT;

	test.len = test_len;
	data = kcalloc(test_len, sizeof(u64), GFP_USER);
	if (!data)
		return -ENOMEM;

	netif_testing_on(dev);
	ops->self_test(dev, &test, data);
	netif_testing_off(dev);

	ret = -EFAULT;
	if (copy_to_user(useraddr, &test, sizeof(test)))
		goto out;
	useraddr += sizeof(test);
	if (copy_to_user(useraddr, data, array_size(test.len, sizeof(u64))))
		goto out;
	ret = 0;

 out:
	kfree(data);
	return ret;
}

static int ethtool_get_strings(struct net_device *dev, void __user *useraddr)
{
	struct ethtool_gstrings gstrings;
	u8 *data;
	int ret;

	if (copy_from_user(&gstrings, useraddr, sizeof(gstrings)))
		return -EFAULT;

	ret = __ethtool_get_sset_count(dev, gstrings.string_set);
	if (ret < 0)
		return ret;
	if (ret > S32_MAX / ETH_GSTRING_LEN)
		return -ENOMEM;
	WARN_ON_ONCE(!ret);

	gstrings.len = ret;

	if (gstrings.len) {
		data = vzalloc(array_size(gstrings.len, ETH_GSTRING_LEN));
		if (!data)
			return -ENOMEM;

		__ethtool_get_strings(dev, gstrings.string_set, data);
	} else {
		data = NULL;
	}

	ret = -EFAULT;
	if (copy_to_user(useraddr, &gstrings, sizeof(gstrings)))
		goto out;
	useraddr += sizeof(gstrings);
	if (gstrings.len &&
	    copy_to_user(useraddr, data,
			 array_size(gstrings.len, ETH_GSTRING_LEN)))
		goto out;
	ret = 0;

out:
	vfree(data);
	return ret;
}

__printf(2, 3) void ethtool_sprintf(u8 **data, const char *fmt, ...)
{
	va_list args;

	va_start(args, fmt);
	vsnprintf(*data, ETH_GSTRING_LEN, fmt, args);
	va_end(args);

	*data += ETH_GSTRING_LEN;
}
EXPORT_SYMBOL(ethtool_sprintf);

static int ethtool_phys_id(struct net_device *dev, void __user *useraddr)
{
	struct ethtool_value id;
	static bool busy;
	const struct ethtool_ops *ops = dev->ethtool_ops;
	int rc;

	if (!ops->set_phys_id)
		return -EOPNOTSUPP;

	if (busy)
		return -EBUSY;

	if (copy_from_user(&id, useraddr, sizeof(id)))
		return -EFAULT;

	rc = ops->set_phys_id(dev, ETHTOOL_ID_ACTIVE);
	if (rc < 0)
		return rc;

	/* Drop the RTNL lock while waiting, but prevent reentry or
	 * removal of the device.
	 */
	busy = true;
	dev_hold(dev);
	rtnl_unlock();

	if (rc == 0) {
		/* Driver will handle this itself */
		schedule_timeout_interruptible(
			id.data ? (id.data * HZ) : MAX_SCHEDULE_TIMEOUT);
	} else {
		/* Driver expects to be called at twice the frequency in rc */
		int n = rc * 2, interval = HZ / n;
		u64 count = n * id.data, i = 0;

		do {
			rtnl_lock();
			rc = ops->set_phys_id(dev,
				    (i++ & 1) ? ETHTOOL_ID_OFF : ETHTOOL_ID_ON);
			rtnl_unlock();
			if (rc)
				break;
			schedule_timeout_interruptible(interval);
		} while (!signal_pending(current) && (!id.data || i < count));
	}

	rtnl_lock();
	dev_put(dev);
	busy = false;

	(void) ops->set_phys_id(dev, ETHTOOL_ID_INACTIVE);
	return rc;
}

static int ethtool_get_stats(struct net_device *dev, void __user *useraddr)
{
	struct ethtool_stats stats;
	const struct ethtool_ops *ops = dev->ethtool_ops;
	u64 *data;
	int ret, n_stats;

	if (!ops->get_ethtool_stats || !ops->get_sset_count)
		return -EOPNOTSUPP;

	n_stats = ops->get_sset_count(dev, ETH_SS_STATS);
	if (n_stats < 0)
		return n_stats;
	if (n_stats > S32_MAX / sizeof(u64))
		return -ENOMEM;
	WARN_ON_ONCE(!n_stats);
	if (copy_from_user(&stats, useraddr, sizeof(stats)))
		return -EFAULT;

	stats.n_stats = n_stats;

	if (n_stats) {
		data = vzalloc(array_size(n_stats, sizeof(u64)));
		if (!data)
			return -ENOMEM;
		ops->get_ethtool_stats(dev, &stats, data);
	} else {
		data = NULL;
	}

	ret = -EFAULT;
	if (copy_to_user(useraddr, &stats, sizeof(stats)))
		goto out;
	useraddr += sizeof(stats);
	if (n_stats && copy_to_user(useraddr, data, array_size(n_stats, sizeof(u64))))
		goto out;
	ret = 0;

 out:
	vfree(data);
	return ret;
}

static int ethtool_get_phy_stats(struct net_device *dev, void __user *useraddr)
{
	const struct ethtool_phy_ops *phy_ops = ethtool_phy_ops;
	const struct ethtool_ops *ops = dev->ethtool_ops;
	struct phy_device *phydev = dev->phydev;
	struct ethtool_stats stats;
	u64 *data;
	int ret, n_stats;

	if (!phydev && (!ops->get_ethtool_phy_stats || !ops->get_sset_count))
		return -EOPNOTSUPP;

	if (dev->phydev && !ops->get_ethtool_phy_stats &&
	    phy_ops && phy_ops->get_sset_count)
		n_stats = phy_ops->get_sset_count(dev->phydev);
	else
		n_stats = ops->get_sset_count(dev, ETH_SS_PHY_STATS);
	if (n_stats < 0)
		return n_stats;
	if (n_stats > S32_MAX / sizeof(u64))
		return -ENOMEM;
	WARN_ON_ONCE(!n_stats);

	if (copy_from_user(&stats, useraddr, sizeof(stats)))
		return -EFAULT;

	stats.n_stats = n_stats;

	if (n_stats) {
		data = vzalloc(array_size(n_stats, sizeof(u64)));
		if (!data)
			return -ENOMEM;

		if (dev->phydev && !ops->get_ethtool_phy_stats &&
		    phy_ops && phy_ops->get_stats) {
			ret = phy_ops->get_stats(dev->phydev, &stats, data);
			if (ret < 0)
				goto out;
		} else {
			ops->get_ethtool_phy_stats(dev, &stats, data);
		}
	} else {
		data = NULL;
	}

	ret = -EFAULT;
	if (copy_to_user(useraddr, &stats, sizeof(stats)))
		goto out;
	useraddr += sizeof(stats);
	if (n_stats && copy_to_user(useraddr, data, array_size(n_stats, sizeof(u64))))
		goto out;
	ret = 0;

 out:
	vfree(data);
	return ret;
}

static int ethtool_get_perm_addr(struct net_device *dev, void __user *useraddr)
{
	struct ethtool_perm_addr epaddr;

	if (copy_from_user(&epaddr, useraddr, sizeof(epaddr)))
		return -EFAULT;

	if (epaddr.size < dev->addr_len)
		return -ETOOSMALL;
	epaddr.size = dev->addr_len;

	if (copy_to_user(useraddr, &epaddr, sizeof(epaddr)))
		return -EFAULT;
	useraddr += sizeof(epaddr);
	if (copy_to_user(useraddr, dev->perm_addr, epaddr.size))
		return -EFAULT;
	return 0;
}

static int ethtool_get_value(struct net_device *dev, char __user *useraddr,
			     u32 cmd, u32 (*actor)(struct net_device *))
{
	struct ethtool_value edata = { .cmd = cmd };

	if (!actor)
		return -EOPNOTSUPP;

	edata.data = actor(dev);

	if (copy_to_user(useraddr, &edata, sizeof(edata)))
		return -EFAULT;
	return 0;
}

static int ethtool_set_value_void(struct net_device *dev, char __user *useraddr,
			     void (*actor)(struct net_device *, u32))
{
	struct ethtool_value edata;

	if (!actor)
		return -EOPNOTSUPP;

	if (copy_from_user(&edata, useraddr, sizeof(edata)))
		return -EFAULT;

	actor(dev, edata.data);
	return 0;
}

static int ethtool_set_value(struct net_device *dev, char __user *useraddr,
			     int (*actor)(struct net_device *, u32))
{
	struct ethtool_value edata;

	if (!actor)
		return -EOPNOTSUPP;

	if (copy_from_user(&edata, useraddr, sizeof(edata)))
		return -EFAULT;

	return actor(dev, edata.data);
}

static int
ethtool_flash_device(struct net_device *dev, struct ethtool_devlink_compat *req)
{
	if (!dev->ethtool_ops->flash_device) {
		req->devlink = netdev_to_devlink_get(dev);
		return 0;
	}

	return dev->ethtool_ops->flash_device(dev, &req->efl);
}

static int ethtool_set_dump(struct net_device *dev,
			void __user *useraddr)
{
	struct ethtool_dump dump;

	if (!dev->ethtool_ops->set_dump)
		return -EOPNOTSUPP;

	if (copy_from_user(&dump, useraddr, sizeof(dump)))
		return -EFAULT;

	return dev->ethtool_ops->set_dump(dev, &dump);
}

static int ethtool_get_dump_flag(struct net_device *dev,
				void __user *useraddr)
{
	int ret;
	struct ethtool_dump dump;
	const struct ethtool_ops *ops = dev->ethtool_ops;

	if (!ops->get_dump_flag)
		return -EOPNOTSUPP;

	if (copy_from_user(&dump, useraddr, sizeof(dump)))
		return -EFAULT;

	ret = ops->get_dump_flag(dev, &dump);
	if (ret)
		return ret;

	if (copy_to_user(useraddr, &dump, sizeof(dump)))
		return -EFAULT;
	return 0;
}

static int ethtool_get_dump_data(struct net_device *dev,
				void __user *useraddr)
{
	int ret;
	__u32 len;
	struct ethtool_dump dump, tmp;
	const struct ethtool_ops *ops = dev->ethtool_ops;
	void *data = NULL;

	if (!ops->get_dump_data || !ops->get_dump_flag)
		return -EOPNOTSUPP;

	if (copy_from_user(&dump, useraddr, sizeof(dump)))
		return -EFAULT;

	memset(&tmp, 0, sizeof(tmp));
	tmp.cmd = ETHTOOL_GET_DUMP_FLAG;
	ret = ops->get_dump_flag(dev, &tmp);
	if (ret)
		return ret;

	len = min(tmp.len, dump.len);
	if (!len)
		return -EFAULT;

	/* Don't ever let the driver think there's more space available
	 * than it requested with .get_dump_flag().
	 */
	dump.len = len;

	/* Always allocate enough space to hold the whole thing so that the
	 * driver does not need to check the length and bother with partial
	 * dumping.
	 */
	data = vzalloc(tmp.len);
	if (!data)
		return -ENOMEM;
	ret = ops->get_dump_data(dev, &dump, data);
	if (ret)
		goto out;

	/* There are two sane possibilities:
	 * 1. The driver's .get_dump_data() does not touch dump.len.
	 * 2. Or it may set dump.len to how much it really writes, which
	 *    should be tmp.len (or len if it can do a partial dump).
	 * In any case respond to userspace with the actual length of data
	 * it's receiving.
	 */
	WARN_ON(dump.len != len && dump.len != tmp.len);
	dump.len = len;

	if (copy_to_user(useraddr, &dump, sizeof(dump))) {
		ret = -EFAULT;
		goto out;
	}
	useraddr += offsetof(struct ethtool_dump, data);
	if (copy_to_user(useraddr, data, len))
		ret = -EFAULT;
out:
	vfree(data);
	return ret;
}

static int ethtool_get_ts_info(struct net_device *dev, void __user *useraddr)
{
	struct ethtool_ts_info info;
	int err;

	err = __ethtool_get_ts_info(dev, &info);
	if (err)
		return err;

	if (copy_to_user(useraddr, &info, sizeof(info)))
		return -EFAULT;

	return 0;
}

int ethtool_get_module_info_call(struct net_device *dev,
				 struct ethtool_modinfo *modinfo)
{
	const struct ethtool_ops *ops = dev->ethtool_ops;
	struct phy_device *phydev = dev->phydev;

	if (dev->sfp_bus)
		return sfp_get_module_info(dev->sfp_bus, modinfo);

	if (phydev && phydev->drv && phydev->drv->module_info)
		return phydev->drv->module_info(phydev, modinfo);

	if (ops->get_module_info)
		return ops->get_module_info(dev, modinfo);

	return -EOPNOTSUPP;
}

static int ethtool_get_module_info(struct net_device *dev,
				   void __user *useraddr)
{
	int ret;
	struct ethtool_modinfo modinfo;

	if (copy_from_user(&modinfo, useraddr, sizeof(modinfo)))
		return -EFAULT;

	ret = ethtool_get_module_info_call(dev, &modinfo);
	if (ret)
		return ret;

	if (copy_to_user(useraddr, &modinfo, sizeof(modinfo)))
		return -EFAULT;

	return 0;
}

int ethtool_get_module_eeprom_call(struct net_device *dev,
				   struct ethtool_eeprom *ee, u8 *data)
{
	const struct ethtool_ops *ops = dev->ethtool_ops;
	struct phy_device *phydev = dev->phydev;

	if (dev->sfp_bus)
		return sfp_get_module_eeprom(dev->sfp_bus, ee, data);

	if (phydev && phydev->drv && phydev->drv->module_eeprom)
		return phydev->drv->module_eeprom(phydev, ee, data);

	if (ops->get_module_eeprom)
		return ops->get_module_eeprom(dev, ee, data);

	return -EOPNOTSUPP;
}

static int ethtool_get_module_eeprom(struct net_device *dev,
				     void __user *useraddr)
{
	int ret;
	struct ethtool_modinfo modinfo;

	ret = ethtool_get_module_info_call(dev, &modinfo);
	if (ret)
		return ret;

	return ethtool_get_any_eeprom(dev, useraddr,
				      ethtool_get_module_eeprom_call,
				      modinfo.eeprom_len);
}

static int ethtool_tunable_valid(const struct ethtool_tunable *tuna)
{
	switch (tuna->id) {
	case ETHTOOL_RX_COPYBREAK:
	case ETHTOOL_TX_COPYBREAK:
		if (tuna->len != sizeof(u32) ||
		    tuna->type_id != ETHTOOL_TUNABLE_U32)
			return -EINVAL;
		break;
	case ETHTOOL_PFC_PREVENTION_TOUT:
		if (tuna->len != sizeof(u16) ||
		    tuna->type_id != ETHTOOL_TUNABLE_U16)
			return -EINVAL;
		break;
	default:
		return -EINVAL;
	}

	return 0;
}

static int ethtool_get_tunable(struct net_device *dev, void __user *useraddr)
{
	int ret;
	struct ethtool_tunable tuna;
	const struct ethtool_ops *ops = dev->ethtool_ops;
	void *data;

	if (!ops->get_tunable)
		return -EOPNOTSUPP;
	if (copy_from_user(&tuna, useraddr, sizeof(tuna)))
		return -EFAULT;
	ret = ethtool_tunable_valid(&tuna);
	if (ret)
		return ret;
	data = kzalloc(tuna.len, GFP_USER);
	if (!data)
		return -ENOMEM;
	ret = ops->get_tunable(dev, &tuna, data);
	if (ret)
		goto out;
	useraddr += sizeof(tuna);
	ret = -EFAULT;
	if (copy_to_user(useraddr, data, tuna.len))
		goto out;
	ret = 0;

out:
	kfree(data);
	return ret;
}

static int ethtool_set_tunable(struct net_device *dev, void __user *useraddr)
{
	int ret;
	struct ethtool_tunable tuna;
	const struct ethtool_ops *ops = dev->ethtool_ops;
	void *data;

	if (!ops->set_tunable)
		return -EOPNOTSUPP;
	if (copy_from_user(&tuna, useraddr, sizeof(tuna)))
		return -EFAULT;
	ret = ethtool_tunable_valid(&tuna);
	if (ret)
		return ret;
	useraddr += sizeof(tuna);
	data = memdup_user(useraddr, tuna.len);
	if (IS_ERR(data))
		return PTR_ERR(data);
	ret = ops->set_tunable(dev, &tuna, data);

	kfree(data);
	return ret;
}

static noinline_for_stack int
ethtool_get_per_queue_coalesce(struct net_device *dev,
			       void __user *useraddr,
			       struct ethtool_per_queue_op *per_queue_opt)
{
	u32 bit;
	int ret;
	DECLARE_BITMAP(queue_mask, MAX_NUM_QUEUE);

	if (!dev->ethtool_ops->get_per_queue_coalesce)
		return -EOPNOTSUPP;

	useraddr += sizeof(*per_queue_opt);

	bitmap_from_arr32(queue_mask, per_queue_opt->queue_mask,
			  MAX_NUM_QUEUE);

	for_each_set_bit(bit, queue_mask, MAX_NUM_QUEUE) {
		struct ethtool_coalesce coalesce = { .cmd = ETHTOOL_GCOALESCE };

		ret = dev->ethtool_ops->get_per_queue_coalesce(dev, bit, &coalesce);
		if (ret != 0)
			return ret;
		if (copy_to_user(useraddr, &coalesce, sizeof(coalesce)))
			return -EFAULT;
		useraddr += sizeof(coalesce);
	}

	return 0;
}

static noinline_for_stack int
ethtool_set_per_queue_coalesce(struct net_device *dev,
			       void __user *useraddr,
			       struct ethtool_per_queue_op *per_queue_opt)
{
	u32 bit;
	int i, ret = 0;
	int n_queue;
	struct ethtool_coalesce *backup = NULL, *tmp = NULL;
	DECLARE_BITMAP(queue_mask, MAX_NUM_QUEUE);

	if ((!dev->ethtool_ops->set_per_queue_coalesce) ||
	    (!dev->ethtool_ops->get_per_queue_coalesce))
		return -EOPNOTSUPP;

	useraddr += sizeof(*per_queue_opt);

	bitmap_from_arr32(queue_mask, per_queue_opt->queue_mask, MAX_NUM_QUEUE);
	n_queue = bitmap_weight(queue_mask, MAX_NUM_QUEUE);
	tmp = backup = kmalloc_array(n_queue, sizeof(*backup), GFP_KERNEL);
	if (!backup)
		return -ENOMEM;

	for_each_set_bit(bit, queue_mask, MAX_NUM_QUEUE) {
		struct ethtool_coalesce coalesce;

		ret = dev->ethtool_ops->get_per_queue_coalesce(dev, bit, tmp);
		if (ret != 0)
			goto roll_back;

		tmp++;

		if (copy_from_user(&coalesce, useraddr, sizeof(coalesce))) {
			ret = -EFAULT;
			goto roll_back;
		}

		if (!ethtool_set_coalesce_supported(dev, &coalesce)) {
			ret = -EOPNOTSUPP;
			goto roll_back;
		}

		ret = dev->ethtool_ops->set_per_queue_coalesce(dev, bit, &coalesce);
		if (ret != 0)
			goto roll_back;

		useraddr += sizeof(coalesce);
	}

roll_back:
	if (ret != 0) {
		tmp = backup;
		for_each_set_bit(i, queue_mask, bit) {
			dev->ethtool_ops->set_per_queue_coalesce(dev, i, tmp);
			tmp++;
		}
	}
	kfree(backup);

	return ret;
}

static int noinline_for_stack ethtool_set_per_queue(struct net_device *dev,
				 void __user *useraddr, u32 sub_cmd)
{
	struct ethtool_per_queue_op per_queue_opt;

	if (copy_from_user(&per_queue_opt, useraddr, sizeof(per_queue_opt)))
		return -EFAULT;

	if (per_queue_opt.sub_command != sub_cmd)
		return -EINVAL;

	switch (per_queue_opt.sub_command) {
	case ETHTOOL_GCOALESCE:
		return ethtool_get_per_queue_coalesce(dev, useraddr, &per_queue_opt);
	case ETHTOOL_SCOALESCE:
		return ethtool_set_per_queue_coalesce(dev, useraddr, &per_queue_opt);
	default:
		return -EOPNOTSUPP;
	}
}

static int ethtool_phy_tunable_valid(const struct ethtool_tunable *tuna)
{
	switch (tuna->id) {
	case ETHTOOL_PHY_DOWNSHIFT:
	case ETHTOOL_PHY_FAST_LINK_DOWN:
		if (tuna->len != sizeof(u8) ||
		    tuna->type_id != ETHTOOL_TUNABLE_U8)
			return -EINVAL;
		break;
	case ETHTOOL_PHY_EDPD:
		if (tuna->len != sizeof(u16) ||
		    tuna->type_id != ETHTOOL_TUNABLE_U16)
			return -EINVAL;
		break;
	default:
		return -EINVAL;
	}

	return 0;
}

static int get_phy_tunable(struct net_device *dev, void __user *useraddr)
{
	struct phy_device *phydev = dev->phydev;
	struct ethtool_tunable tuna;
	bool phy_drv_tunable;
	void *data;
	int ret;

	phy_drv_tunable = phydev && phydev->drv && phydev->drv->get_tunable;
	if (!phy_drv_tunable && !dev->ethtool_ops->get_phy_tunable)
		return -EOPNOTSUPP;
	if (copy_from_user(&tuna, useraddr, sizeof(tuna)))
		return -EFAULT;
	ret = ethtool_phy_tunable_valid(&tuna);
	if (ret)
		return ret;
	data = kzalloc(tuna.len, GFP_USER);
	if (!data)
		return -ENOMEM;
	if (phy_drv_tunable) {
		mutex_lock(&phydev->lock);
		ret = phydev->drv->get_tunable(phydev, &tuna, data);
		mutex_unlock(&phydev->lock);
	} else {
		ret = dev->ethtool_ops->get_phy_tunable(dev, &tuna, data);
	}
	if (ret)
		goto out;
	useraddr += sizeof(tuna);
	ret = -EFAULT;
	if (copy_to_user(useraddr, data, tuna.len))
		goto out;
	ret = 0;

out:
	kfree(data);
	return ret;
}

static int set_phy_tunable(struct net_device *dev, void __user *useraddr)
{
	struct phy_device *phydev = dev->phydev;
	struct ethtool_tunable tuna;
	bool phy_drv_tunable;
	void *data;
	int ret;

	phy_drv_tunable = phydev && phydev->drv && phydev->drv->get_tunable;
	if (!phy_drv_tunable && !dev->ethtool_ops->set_phy_tunable)
		return -EOPNOTSUPP;
	if (copy_from_user(&tuna, useraddr, sizeof(tuna)))
		return -EFAULT;
	ret = ethtool_phy_tunable_valid(&tuna);
	if (ret)
		return ret;
	useraddr += sizeof(tuna);
	data = memdup_user(useraddr, tuna.len);
	if (IS_ERR(data))
		return PTR_ERR(data);
	if (phy_drv_tunable) {
		mutex_lock(&phydev->lock);
		ret = phydev->drv->set_tunable(phydev, &tuna, data);
		mutex_unlock(&phydev->lock);
	} else {
		ret = dev->ethtool_ops->set_phy_tunable(dev, &tuna, data);
	}

	kfree(data);
	return ret;
}

static int ethtool_get_fecparam(struct net_device *dev, void __user *useraddr)
{
	struct ethtool_fecparam fecparam = { .cmd = ETHTOOL_GFECPARAM };
	int rc;

	if (!dev->ethtool_ops->get_fecparam)
		return -EOPNOTSUPP;

	rc = dev->ethtool_ops->get_fecparam(dev, &fecparam);
	if (rc)
		return rc;

	if (WARN_ON_ONCE(fecparam.reserved))
		fecparam.reserved = 0;

	if (copy_to_user(useraddr, &fecparam, sizeof(fecparam)))
		return -EFAULT;
	return 0;
}

static int ethtool_set_fecparam(struct net_device *dev, void __user *useraddr)
{
	struct ethtool_fecparam fecparam;

	if (!dev->ethtool_ops->set_fecparam)
		return -EOPNOTSUPP;

	if (copy_from_user(&fecparam, useraddr, sizeof(fecparam)))
		return -EFAULT;

	if (!fecparam.fec || fecparam.fec & ETHTOOL_FEC_NONE)
		return -EINVAL;

	fecparam.active_fec = 0;
	fecparam.reserved = 0;

	return dev->ethtool_ops->set_fecparam(dev, &fecparam);
}

/* The main entry point in this file.  Called from net/core/dev_ioctl.c */

<<<<<<< HEAD
int dev_ethtool(struct net *net, struct ifreq *ifr, void __user *useraddr)
{
	struct net_device *dev = __dev_get_by_name(net, ifr->ifr_name);
	u32 ethcmd, sub_cmd;
	int rc;
	netdev_features_t old_features;

=======
static int
__dev_ethtool(struct net *net, struct ifreq *ifr, void __user *useraddr,
	      u32 ethcmd, struct ethtool_devlink_compat *devlink_state)
{
	struct net_device *dev;
	u32 sub_cmd;
	int rc;
	netdev_features_t old_features;

	dev = __dev_get_by_name(net, ifr->ifr_name);
>>>>>>> df0cc57e
	if (!dev)
		return -ENODEV;

	if (ethcmd == ETHTOOL_PERQUEUE) {
		if (copy_from_user(&sub_cmd, useraddr + sizeof(ethcmd), sizeof(sub_cmd)))
			return -EFAULT;
	} else {
		sub_cmd = ethcmd;
	}
	/* Allow some commands to be done by anyone */
	switch (sub_cmd) {
	case ETHTOOL_GSET:
	case ETHTOOL_GDRVINFO:
	case ETHTOOL_GMSGLVL:
	case ETHTOOL_GLINK:
	case ETHTOOL_GCOALESCE:
	case ETHTOOL_GRINGPARAM:
	case ETHTOOL_GPAUSEPARAM:
	case ETHTOOL_GRXCSUM:
	case ETHTOOL_GTXCSUM:
	case ETHTOOL_GSG:
	case ETHTOOL_GSSET_INFO:
	case ETHTOOL_GSTRINGS:
	case ETHTOOL_GSTATS:
	case ETHTOOL_GPHYSTATS:
	case ETHTOOL_GTSO:
	case ETHTOOL_GPERMADDR:
	case ETHTOOL_GUFO:
	case ETHTOOL_GGSO:
	case ETHTOOL_GGRO:
	case ETHTOOL_GFLAGS:
	case ETHTOOL_GPFLAGS:
	case ETHTOOL_GRXFH:
	case ETHTOOL_GRXRINGS:
	case ETHTOOL_GRXCLSRLCNT:
	case ETHTOOL_GRXCLSRULE:
	case ETHTOOL_GRXCLSRLALL:
	case ETHTOOL_GRXFHINDIR:
	case ETHTOOL_GRSSH:
	case ETHTOOL_GFEATURES:
	case ETHTOOL_GCHANNELS:
	case ETHTOOL_GET_TS_INFO:
	case ETHTOOL_GEEE:
	case ETHTOOL_GTUNABLE:
	case ETHTOOL_PHY_GTUNABLE:
	case ETHTOOL_GLINKSETTINGS:
	case ETHTOOL_GFECPARAM:
		break;
	default:
		if (!ns_capable(net->user_ns, CAP_NET_ADMIN))
			return -EPERM;
	}

	if (dev->dev.parent)
		pm_runtime_get_sync(dev->dev.parent);

	if (!netif_device_present(dev)) {
		rc = -ENODEV;
		goto out;
	}

	if (dev->ethtool_ops->begin) {
		rc = dev->ethtool_ops->begin(dev);
		if (rc < 0)
			goto out;
	}
	old_features = dev->features;

	switch (ethcmd) {
	case ETHTOOL_GSET:
		rc = ethtool_get_settings(dev, useraddr);
		break;
	case ETHTOOL_SSET:
		rc = ethtool_set_settings(dev, useraddr);
		break;
	case ETHTOOL_GDRVINFO:
		rc = ethtool_get_drvinfo(dev, devlink_state);
		break;
	case ETHTOOL_GREGS:
		rc = ethtool_get_regs(dev, useraddr);
		break;
	case ETHTOOL_GWOL:
		rc = ethtool_get_wol(dev, useraddr);
		break;
	case ETHTOOL_SWOL:
		rc = ethtool_set_wol(dev, useraddr);
		break;
	case ETHTOOL_GMSGLVL:
		rc = ethtool_get_value(dev, useraddr, ethcmd,
				       dev->ethtool_ops->get_msglevel);
		break;
	case ETHTOOL_SMSGLVL:
		rc = ethtool_set_value_void(dev, useraddr,
				       dev->ethtool_ops->set_msglevel);
		if (!rc)
			ethtool_notify(dev, ETHTOOL_MSG_DEBUG_NTF, NULL);
		break;
	case ETHTOOL_GEEE:
		rc = ethtool_get_eee(dev, useraddr);
		break;
	case ETHTOOL_SEEE:
		rc = ethtool_set_eee(dev, useraddr);
		break;
	case ETHTOOL_NWAY_RST:
		rc = ethtool_nway_reset(dev);
		break;
	case ETHTOOL_GLINK:
		rc = ethtool_get_link(dev, useraddr);
		break;
	case ETHTOOL_GEEPROM:
		rc = ethtool_get_eeprom(dev, useraddr);
		break;
	case ETHTOOL_SEEPROM:
		rc = ethtool_set_eeprom(dev, useraddr);
		break;
	case ETHTOOL_GCOALESCE:
		rc = ethtool_get_coalesce(dev, useraddr);
		break;
	case ETHTOOL_SCOALESCE:
		rc = ethtool_set_coalesce(dev, useraddr);
		break;
	case ETHTOOL_GRINGPARAM:
		rc = ethtool_get_ringparam(dev, useraddr);
		break;
	case ETHTOOL_SRINGPARAM:
		rc = ethtool_set_ringparam(dev, useraddr);
		break;
	case ETHTOOL_GPAUSEPARAM:
		rc = ethtool_get_pauseparam(dev, useraddr);
		break;
	case ETHTOOL_SPAUSEPARAM:
		rc = ethtool_set_pauseparam(dev, useraddr);
		break;
	case ETHTOOL_TEST:
		rc = ethtool_self_test(dev, useraddr);
		break;
	case ETHTOOL_GSTRINGS:
		rc = ethtool_get_strings(dev, useraddr);
		break;
	case ETHTOOL_PHYS_ID:
		rc = ethtool_phys_id(dev, useraddr);
		break;
	case ETHTOOL_GSTATS:
		rc = ethtool_get_stats(dev, useraddr);
		break;
	case ETHTOOL_GPERMADDR:
		rc = ethtool_get_perm_addr(dev, useraddr);
		break;
	case ETHTOOL_GFLAGS:
		rc = ethtool_get_value(dev, useraddr, ethcmd,
					__ethtool_get_flags);
		break;
	case ETHTOOL_SFLAGS:
		rc = ethtool_set_value(dev, useraddr, __ethtool_set_flags);
		break;
	case ETHTOOL_GPFLAGS:
		rc = ethtool_get_value(dev, useraddr, ethcmd,
				       dev->ethtool_ops->get_priv_flags);
		if (!rc)
			ethtool_notify(dev, ETHTOOL_MSG_PRIVFLAGS_NTF, NULL);
		break;
	case ETHTOOL_SPFLAGS:
		rc = ethtool_set_value(dev, useraddr,
				       dev->ethtool_ops->set_priv_flags);
		break;
	case ETHTOOL_GRXFH:
	case ETHTOOL_GRXRINGS:
	case ETHTOOL_GRXCLSRLCNT:
	case ETHTOOL_GRXCLSRULE:
	case ETHTOOL_GRXCLSRLALL:
		rc = ethtool_get_rxnfc(dev, ethcmd, useraddr);
		break;
	case ETHTOOL_SRXFH:
	case ETHTOOL_SRXCLSRLDEL:
	case ETHTOOL_SRXCLSRLINS:
		rc = ethtool_set_rxnfc(dev, ethcmd, useraddr);
		break;
	case ETHTOOL_FLASHDEV:
		rc = ethtool_flash_device(dev, devlink_state);
		break;
	case ETHTOOL_RESET:
		rc = ethtool_reset(dev, useraddr);
		break;
	case ETHTOOL_GSSET_INFO:
		rc = ethtool_get_sset_info(dev, useraddr);
		break;
	case ETHTOOL_GRXFHINDIR:
		rc = ethtool_get_rxfh_indir(dev, useraddr);
		break;
	case ETHTOOL_SRXFHINDIR:
		rc = ethtool_set_rxfh_indir(dev, useraddr);
		break;
	case ETHTOOL_GRSSH:
		rc = ethtool_get_rxfh(dev, useraddr);
		break;
	case ETHTOOL_SRSSH:
		rc = ethtool_set_rxfh(dev, useraddr);
		break;
	case ETHTOOL_GFEATURES:
		rc = ethtool_get_features(dev, useraddr);
		break;
	case ETHTOOL_SFEATURES:
		rc = ethtool_set_features(dev, useraddr);
		break;
	case ETHTOOL_GTXCSUM:
	case ETHTOOL_GRXCSUM:
	case ETHTOOL_GSG:
	case ETHTOOL_GTSO:
	case ETHTOOL_GGSO:
	case ETHTOOL_GGRO:
		rc = ethtool_get_one_feature(dev, useraddr, ethcmd);
		break;
	case ETHTOOL_STXCSUM:
	case ETHTOOL_SRXCSUM:
	case ETHTOOL_SSG:
	case ETHTOOL_STSO:
	case ETHTOOL_SGSO:
	case ETHTOOL_SGRO:
		rc = ethtool_set_one_feature(dev, useraddr, ethcmd);
		break;
	case ETHTOOL_GCHANNELS:
		rc = ethtool_get_channels(dev, useraddr);
		break;
	case ETHTOOL_SCHANNELS:
		rc = ethtool_set_channels(dev, useraddr);
		break;
	case ETHTOOL_SET_DUMP:
		rc = ethtool_set_dump(dev, useraddr);
		break;
	case ETHTOOL_GET_DUMP_FLAG:
		rc = ethtool_get_dump_flag(dev, useraddr);
		break;
	case ETHTOOL_GET_DUMP_DATA:
		rc = ethtool_get_dump_data(dev, useraddr);
		break;
	case ETHTOOL_GET_TS_INFO:
		rc = ethtool_get_ts_info(dev, useraddr);
		break;
	case ETHTOOL_GMODULEINFO:
		rc = ethtool_get_module_info(dev, useraddr);
		break;
	case ETHTOOL_GMODULEEEPROM:
		rc = ethtool_get_module_eeprom(dev, useraddr);
		break;
	case ETHTOOL_GTUNABLE:
		rc = ethtool_get_tunable(dev, useraddr);
		break;
	case ETHTOOL_STUNABLE:
		rc = ethtool_set_tunable(dev, useraddr);
		break;
	case ETHTOOL_GPHYSTATS:
		rc = ethtool_get_phy_stats(dev, useraddr);
		break;
	case ETHTOOL_PERQUEUE:
		rc = ethtool_set_per_queue(dev, useraddr, sub_cmd);
		break;
	case ETHTOOL_GLINKSETTINGS:
		rc = ethtool_get_link_ksettings(dev, useraddr);
		break;
	case ETHTOOL_SLINKSETTINGS:
		rc = ethtool_set_link_ksettings(dev, useraddr);
		break;
	case ETHTOOL_PHY_GTUNABLE:
		rc = get_phy_tunable(dev, useraddr);
		break;
	case ETHTOOL_PHY_STUNABLE:
		rc = set_phy_tunable(dev, useraddr);
		break;
	case ETHTOOL_GFECPARAM:
		rc = ethtool_get_fecparam(dev, useraddr);
		break;
	case ETHTOOL_SFECPARAM:
		rc = ethtool_set_fecparam(dev, useraddr);
		break;
	default:
		rc = -EOPNOTSUPP;
	}

	if (dev->ethtool_ops->complete)
		dev->ethtool_ops->complete(dev);

	if (old_features != dev->features)
		netdev_features_change(dev);
out:
	if (dev->dev.parent)
		pm_runtime_put(dev->dev.parent);
<<<<<<< HEAD
=======

	return rc;
}

int dev_ethtool(struct net *net, struct ifreq *ifr, void __user *useraddr)
{
	struct ethtool_devlink_compat *state;
	u32 ethcmd;
	int rc;

	if (copy_from_user(&ethcmd, useraddr, sizeof(ethcmd)))
		return -EFAULT;

	state = kzalloc(sizeof(*state), GFP_KERNEL);
	if (!state)
		return -ENOMEM;

	switch (ethcmd) {
	case ETHTOOL_FLASHDEV:
		if (copy_from_user(&state->efl, useraddr, sizeof(state->efl))) {
			rc = -EFAULT;
			goto exit_free;
		}
		state->efl.data[ETHTOOL_FLASH_MAX_FILENAME - 1] = 0;
		break;
	}

	rtnl_lock();
	rc = __dev_ethtool(net, ifr, useraddr, ethcmd, state);
	rtnl_unlock();
	if (rc)
		goto exit_free;

	switch (ethcmd) {
	case ETHTOOL_FLASHDEV:
		if (state->devlink)
			rc = devlink_compat_flash_update(state->devlink,
							 state->efl.data);
		break;
	case ETHTOOL_GDRVINFO:
		if (state->devlink)
			devlink_compat_running_version(state->devlink,
						       state->info.fw_version,
						       sizeof(state->info.fw_version));
		if (copy_to_user(useraddr, &state->info, sizeof(state->info))) {
			rc = -EFAULT;
			goto exit_free;
		}
		break;
	}
>>>>>>> df0cc57e

exit_free:
	if (state->devlink)
		devlink_put(state->devlink);
	kfree(state);
	return rc;
}

struct ethtool_rx_flow_key {
	struct flow_dissector_key_basic			basic;
	union {
		struct flow_dissector_key_ipv4_addrs	ipv4;
		struct flow_dissector_key_ipv6_addrs	ipv6;
	};
	struct flow_dissector_key_ports			tp;
	struct flow_dissector_key_ip			ip;
	struct flow_dissector_key_vlan			vlan;
	struct flow_dissector_key_eth_addrs		eth_addrs;
} __aligned(BITS_PER_LONG / 8); /* Ensure that we can do comparisons as longs. */

struct ethtool_rx_flow_match {
	struct flow_dissector		dissector;
	struct ethtool_rx_flow_key	key;
	struct ethtool_rx_flow_key	mask;
};

struct ethtool_rx_flow_rule *
ethtool_rx_flow_rule_create(const struct ethtool_rx_flow_spec_input *input)
{
	const struct ethtool_rx_flow_spec *fs = input->fs;
	static struct in6_addr zero_addr = {};
	struct ethtool_rx_flow_match *match;
	struct ethtool_rx_flow_rule *flow;
	struct flow_action_entry *act;

	flow = kzalloc(sizeof(struct ethtool_rx_flow_rule) +
		       sizeof(struct ethtool_rx_flow_match), GFP_KERNEL);
	if (!flow)
		return ERR_PTR(-ENOMEM);

	/* ethtool_rx supports only one single action per rule. */
	flow->rule = flow_rule_alloc(1);
	if (!flow->rule) {
		kfree(flow);
		return ERR_PTR(-ENOMEM);
	}

	match = (struct ethtool_rx_flow_match *)flow->priv;
	flow->rule->match.dissector	= &match->dissector;
	flow->rule->match.mask		= &match->mask;
	flow->rule->match.key		= &match->key;

	match->mask.basic.n_proto = htons(0xffff);

	switch (fs->flow_type & ~(FLOW_EXT | FLOW_MAC_EXT | FLOW_RSS)) {
	case ETHER_FLOW: {
		const struct ethhdr *ether_spec, *ether_m_spec;

		ether_spec = &fs->h_u.ether_spec;
		ether_m_spec = &fs->m_u.ether_spec;

		if (!is_zero_ether_addr(ether_m_spec->h_source)) {
			ether_addr_copy(match->key.eth_addrs.src,
					ether_spec->h_source);
			ether_addr_copy(match->mask.eth_addrs.src,
					ether_m_spec->h_source);
		}
		if (!is_zero_ether_addr(ether_m_spec->h_dest)) {
			ether_addr_copy(match->key.eth_addrs.dst,
					ether_spec->h_dest);
			ether_addr_copy(match->mask.eth_addrs.dst,
					ether_m_spec->h_dest);
		}
		if (ether_m_spec->h_proto) {
			match->key.basic.n_proto = ether_spec->h_proto;
			match->mask.basic.n_proto = ether_m_spec->h_proto;
		}
		}
		break;
	case TCP_V4_FLOW:
	case UDP_V4_FLOW: {
		const struct ethtool_tcpip4_spec *v4_spec, *v4_m_spec;

		match->key.basic.n_proto = htons(ETH_P_IP);

		v4_spec = &fs->h_u.tcp_ip4_spec;
		v4_m_spec = &fs->m_u.tcp_ip4_spec;

		if (v4_m_spec->ip4src) {
			match->key.ipv4.src = v4_spec->ip4src;
			match->mask.ipv4.src = v4_m_spec->ip4src;
		}
		if (v4_m_spec->ip4dst) {
			match->key.ipv4.dst = v4_spec->ip4dst;
			match->mask.ipv4.dst = v4_m_spec->ip4dst;
		}
		if (v4_m_spec->ip4src ||
		    v4_m_spec->ip4dst) {
			match->dissector.used_keys |=
				BIT(FLOW_DISSECTOR_KEY_IPV4_ADDRS);
			match->dissector.offset[FLOW_DISSECTOR_KEY_IPV4_ADDRS] =
				offsetof(struct ethtool_rx_flow_key, ipv4);
		}
		if (v4_m_spec->psrc) {
			match->key.tp.src = v4_spec->psrc;
			match->mask.tp.src = v4_m_spec->psrc;
		}
		if (v4_m_spec->pdst) {
			match->key.tp.dst = v4_spec->pdst;
			match->mask.tp.dst = v4_m_spec->pdst;
		}
		if (v4_m_spec->psrc ||
		    v4_m_spec->pdst) {
			match->dissector.used_keys |=
				BIT(FLOW_DISSECTOR_KEY_PORTS);
			match->dissector.offset[FLOW_DISSECTOR_KEY_PORTS] =
				offsetof(struct ethtool_rx_flow_key, tp);
		}
		if (v4_m_spec->tos) {
			match->key.ip.tos = v4_spec->tos;
			match->mask.ip.tos = v4_m_spec->tos;
			match->dissector.used_keys |=
				BIT(FLOW_DISSECTOR_KEY_IP);
			match->dissector.offset[FLOW_DISSECTOR_KEY_IP] =
				offsetof(struct ethtool_rx_flow_key, ip);
		}
		}
		break;
	case TCP_V6_FLOW:
	case UDP_V6_FLOW: {
		const struct ethtool_tcpip6_spec *v6_spec, *v6_m_spec;

		match->key.basic.n_proto = htons(ETH_P_IPV6);

		v6_spec = &fs->h_u.tcp_ip6_spec;
		v6_m_spec = &fs->m_u.tcp_ip6_spec;
		if (memcmp(v6_m_spec->ip6src, &zero_addr, sizeof(zero_addr))) {
			memcpy(&match->key.ipv6.src, v6_spec->ip6src,
			       sizeof(match->key.ipv6.src));
			memcpy(&match->mask.ipv6.src, v6_m_spec->ip6src,
			       sizeof(match->mask.ipv6.src));
		}
		if (memcmp(v6_m_spec->ip6dst, &zero_addr, sizeof(zero_addr))) {
			memcpy(&match->key.ipv6.dst, v6_spec->ip6dst,
			       sizeof(match->key.ipv6.dst));
			memcpy(&match->mask.ipv6.dst, v6_m_spec->ip6dst,
			       sizeof(match->mask.ipv6.dst));
		}
		if (memcmp(v6_m_spec->ip6src, &zero_addr, sizeof(zero_addr)) ||
		    memcmp(v6_m_spec->ip6dst, &zero_addr, sizeof(zero_addr))) {
			match->dissector.used_keys |=
				BIT(FLOW_DISSECTOR_KEY_IPV6_ADDRS);
			match->dissector.offset[FLOW_DISSECTOR_KEY_IPV6_ADDRS] =
				offsetof(struct ethtool_rx_flow_key, ipv6);
		}
		if (v6_m_spec->psrc) {
			match->key.tp.src = v6_spec->psrc;
			match->mask.tp.src = v6_m_spec->psrc;
		}
		if (v6_m_spec->pdst) {
			match->key.tp.dst = v6_spec->pdst;
			match->mask.tp.dst = v6_m_spec->pdst;
		}
		if (v6_m_spec->psrc ||
		    v6_m_spec->pdst) {
			match->dissector.used_keys |=
				BIT(FLOW_DISSECTOR_KEY_PORTS);
			match->dissector.offset[FLOW_DISSECTOR_KEY_PORTS] =
				offsetof(struct ethtool_rx_flow_key, tp);
		}
		if (v6_m_spec->tclass) {
			match->key.ip.tos = v6_spec->tclass;
			match->mask.ip.tos = v6_m_spec->tclass;
			match->dissector.used_keys |=
				BIT(FLOW_DISSECTOR_KEY_IP);
			match->dissector.offset[FLOW_DISSECTOR_KEY_IP] =
				offsetof(struct ethtool_rx_flow_key, ip);
		}
		}
		break;
	default:
		ethtool_rx_flow_rule_destroy(flow);
		return ERR_PTR(-EINVAL);
	}

	switch (fs->flow_type & ~(FLOW_EXT | FLOW_MAC_EXT | FLOW_RSS)) {
	case TCP_V4_FLOW:
	case TCP_V6_FLOW:
		match->key.basic.ip_proto = IPPROTO_TCP;
		match->mask.basic.ip_proto = 0xff;
		break;
	case UDP_V4_FLOW:
	case UDP_V6_FLOW:
		match->key.basic.ip_proto = IPPROTO_UDP;
		match->mask.basic.ip_proto = 0xff;
		break;
	}

	match->dissector.used_keys |= BIT(FLOW_DISSECTOR_KEY_BASIC);
	match->dissector.offset[FLOW_DISSECTOR_KEY_BASIC] =
		offsetof(struct ethtool_rx_flow_key, basic);

	if (fs->flow_type & FLOW_EXT) {
		const struct ethtool_flow_ext *ext_h_spec = &fs->h_ext;
		const struct ethtool_flow_ext *ext_m_spec = &fs->m_ext;

		if (ext_m_spec->vlan_etype) {
			match->key.vlan.vlan_tpid = ext_h_spec->vlan_etype;
			match->mask.vlan.vlan_tpid = ext_m_spec->vlan_etype;
		}

		if (ext_m_spec->vlan_tci) {
			match->key.vlan.vlan_id =
				ntohs(ext_h_spec->vlan_tci) & 0x0fff;
			match->mask.vlan.vlan_id =
				ntohs(ext_m_spec->vlan_tci) & 0x0fff;

			match->key.vlan.vlan_dei =
				!!(ext_h_spec->vlan_tci & htons(0x1000));
			match->mask.vlan.vlan_dei =
				!!(ext_m_spec->vlan_tci & htons(0x1000));

			match->key.vlan.vlan_priority =
				(ntohs(ext_h_spec->vlan_tci) & 0xe000) >> 13;
			match->mask.vlan.vlan_priority =
				(ntohs(ext_m_spec->vlan_tci) & 0xe000) >> 13;
		}

		if (ext_m_spec->vlan_etype ||
		    ext_m_spec->vlan_tci) {
			match->dissector.used_keys |=
				BIT(FLOW_DISSECTOR_KEY_VLAN);
			match->dissector.offset[FLOW_DISSECTOR_KEY_VLAN] =
				offsetof(struct ethtool_rx_flow_key, vlan);
		}
	}
	if (fs->flow_type & FLOW_MAC_EXT) {
		const struct ethtool_flow_ext *ext_h_spec = &fs->h_ext;
		const struct ethtool_flow_ext *ext_m_spec = &fs->m_ext;

		memcpy(match->key.eth_addrs.dst, ext_h_spec->h_dest,
		       ETH_ALEN);
		memcpy(match->mask.eth_addrs.dst, ext_m_spec->h_dest,
		       ETH_ALEN);

		match->dissector.used_keys |=
			BIT(FLOW_DISSECTOR_KEY_ETH_ADDRS);
		match->dissector.offset[FLOW_DISSECTOR_KEY_ETH_ADDRS] =
			offsetof(struct ethtool_rx_flow_key, eth_addrs);
	}

	act = &flow->rule->action.entries[0];
	switch (fs->ring_cookie) {
	case RX_CLS_FLOW_DISC:
		act->id = FLOW_ACTION_DROP;
		break;
	case RX_CLS_FLOW_WAKE:
		act->id = FLOW_ACTION_WAKE;
		break;
	default:
		act->id = FLOW_ACTION_QUEUE;
		if (fs->flow_type & FLOW_RSS)
			act->queue.ctx = input->rss_ctx;

		act->queue.vf = ethtool_get_flow_spec_ring_vf(fs->ring_cookie);
		act->queue.index = ethtool_get_flow_spec_ring(fs->ring_cookie);
		break;
	}

	return flow;
}
EXPORT_SYMBOL(ethtool_rx_flow_rule_create);

void ethtool_rx_flow_rule_destroy(struct ethtool_rx_flow_rule *flow)
{
	kfree(flow->rule);
	kfree(flow);
}
EXPORT_SYMBOL(ethtool_rx_flow_rule_destroy);<|MERGE_RESOLUTION|>--- conflicted
+++ resolved
@@ -1719,11 +1719,7 @@
 	struct ethtool_coalesce coalesce;
 	int ret;
 
-<<<<<<< HEAD
-	if (!dev->ethtool_ops->set_coalesce && !dev->ethtool_ops->get_coalesce)
-=======
 	if (!dev->ethtool_ops->set_coalesce || !dev->ethtool_ops->get_coalesce)
->>>>>>> df0cc57e
 		return -EOPNOTSUPP;
 
 	ret = dev->ethtool_ops->get_coalesce(dev, &coalesce, &kernel_coalesce,
@@ -2718,15 +2714,6 @@
 
 /* The main entry point in this file.  Called from net/core/dev_ioctl.c */
 
-<<<<<<< HEAD
-int dev_ethtool(struct net *net, struct ifreq *ifr, void __user *useraddr)
-{
-	struct net_device *dev = __dev_get_by_name(net, ifr->ifr_name);
-	u32 ethcmd, sub_cmd;
-	int rc;
-	netdev_features_t old_features;
-
-=======
 static int
 __dev_ethtool(struct net *net, struct ifreq *ifr, void __user *useraddr,
 	      u32 ethcmd, struct ethtool_devlink_compat *devlink_state)
@@ -2737,7 +2724,6 @@
 	netdev_features_t old_features;
 
 	dev = __dev_get_by_name(net, ifr->ifr_name);
->>>>>>> df0cc57e
 	if (!dev)
 		return -ENODEV;
 
@@ -3024,8 +3010,6 @@
 out:
 	if (dev->dev.parent)
 		pm_runtime_put(dev->dev.parent);
-<<<<<<< HEAD
-=======
 
 	return rc;
 }
@@ -3076,7 +3060,6 @@
 		}
 		break;
 	}
->>>>>>> df0cc57e
 
 exit_free:
 	if (state->devlink)
